--- conflicted
+++ resolved
@@ -197,13 +197,13 @@
         storagedriver_config.configure_metadata_server(mds_nodes=mds_nodes)
         storagedriver_config.save(client, reload_config=reload_config)
 
-<<<<<<< HEAD
         if not offline:
             tries = 5
             while tries > 0:
                 try:
                     root_client = SSHClient(storagerouter, username='root')
-                    root_client.dir_delete(directories_to_clean)
+                    root_client.dir_delete(directories=directories_to_clean,
+                                           follow_symlinks=True)
                     for dir_name in directories_to_clean:
                         logger.debug('Recursively removed {0}'.format(dir_name))
                     break
@@ -213,24 +213,6 @@
                     tries -= 1
                     if tries == 0:
                         raise
-
-=======
-        tries = 5
-        while tries > 0:
-            try:
-                root_client = SSHClient(storagerouter, username='root')
-                root_client.dir_delete(directories=directories_to_clean,
-                                       follow_symlinks=True)
-                for dir_name in directories_to_clean:
-                    logger.debug('Recursively removed {0}'.format(dir_name))
-                break
-            except Exception:
-                time.sleep(5)
-                logger.debug('Waiting for the MDS service to go down...')
-                tries -= 1
-                if tries == 0:
-                    raise
->>>>>>> 13b43db4
 
     @staticmethod
     def sync_vdisk_to_reality(vdisk):
