--- conflicted
+++ resolved
@@ -500,306 +500,6 @@
             sys.exit(1)
 
     @staticmethod
-<<<<<<< HEAD
-    def update_framework():
-        """
-        Update the framework
-        :return: None
-        """
-        file_mutex = FileMutex('system_update', wait=2)
-        upgrade_file = '/etc/ready_for_upgrade'
-        upgrade_ongoing_check_file = '/etc/upgrade_ongoing'
-        ssh_clients = []
-        try:
-            file_mutex.acquire()
-            SetupController._log_message('+++ Starting framework update +++')
-
-            from ovs.dal.lists.storagerouterlist import StorageRouterList
-
-            SetupController._log_message('Generating SSH client connections for each storage router')
-            upgrade_file = '/etc/ready_for_upgrade'
-            upgrade_ongoing_check_file = '/etc/upgrade_ongoing'
-            storage_routers = StorageRouterList.get_storagerouters()
-            ssh_clients = [SSHClient(storage_router.ip, 'root') for storage_router in storage_routers]
-            this_client = [client for client in ssh_clients if client.is_local is True][0]
-
-            # Commence update !!!!!!!
-            # 0. Create locks
-            SetupController._log_message('Creating lock files', client_ip=this_client.ip)
-            for client in ssh_clients:
-                client.run('touch {0}'.format(upgrade_file))  # Prevents manual install or upgrade individual packages
-                client.run('touch {0}'.format(upgrade_ongoing_check_file))  # Prevents clicking x times on 'Update' btn
-
-            # 1. Check requirements
-            packages_to_update = set()
-            all_services_to_restart = []
-            for client in ssh_clients:
-                for function in Toolbox.fetch_hooks('update', 'metadata'):
-                    SetupController._log_message('Executing function {0}'.format(function.__name__),
-                                                 client_ip=client.ip)
-                    output = function(client)
-                    for key, value in output.iteritems():
-                        if key != 'framework':
-                            continue
-                        for package_info in value:
-                            packages_to_update.update(package_info['packages'])
-                            all_services_to_restart += package_info['services']
-
-            services_to_restart = []
-            for service in all_services_to_restart:
-                if service not in services_to_restart:
-                    services_to_restart.append(service)  # Filter out duplicates maintaining the order of services (eg: watcher-framework before memcached)
-
-            SetupController._log_message('Services which will be restarted --> {0}'.format(', '.join(services_to_restart)))
-            SetupController._log_message('Packages which will be installed --> {0}'.format(', '.join(packages_to_update)))
-
-            # 2. Stop services
-            if SetupController._change_services_state(services=services_to_restart,
-                                                      ssh_clients=ssh_clients,
-                                                      action='stop') is False:
-                SetupController._log_message('Stopping all services on every node failed, cannot continue',
-                                             client_ip=this_client.ip, severity='warning')
-                SetupController._remove_lock_files([upgrade_file, upgrade_ongoing_check_file], ssh_clients)
-
-                # Start services again if a service could not be stopped
-                SetupController._log_message('Attempting to start the services again', client_ip=this_client.ip)
-                SetupController._change_services_state(services=services_to_restart,
-                                                       ssh_clients=ssh_clients,
-                                                       action='start')
-
-                SetupController._log_message('Failed to stop all required services, aborting update',
-                                             client_ip=this_client.ip, severity='error')
-                return
-
-            # 3. Update packages
-            failed_clients = []
-            for client in ssh_clients:
-                PackageManager.update(client=client)
-                try:
-                    SetupController._log_message('Installing latest packages', client.ip)
-                    for package in packages_to_update:
-                        SetupController._log_message('Installing {0}'.format(package), client.ip)
-                        PackageManager.install(package_name=package,
-                                               client=client,
-                                               force=True)
-                        SetupController._log_message('Installed {0}'.format(package), client.ip)
-                    client.file_delete(upgrade_file)
-                except subprocess.CalledProcessError as cpe:
-                    SetupController._log_message('Upgrade failed with error: {0}'.format(cpe.output), client.ip,
-                                                 'error')
-                    failed_clients.append(client)
-                    break
-
-            if failed_clients:
-                SetupController._remove_lock_files([upgrade_file, upgrade_ongoing_check_file], ssh_clients)
-                SetupController._log_message('Error occurred. Attempting to start all services again',
-                                             client_ip=this_client.ip, severity='error')
-                SetupController._change_services_state(services=services_to_restart,
-                                                       ssh_clients=ssh_clients,
-                                                       action='start')
-                SetupController._log_message('Failed to upgrade following nodes:\n - {0}\nPlease check /var/log/ovs/lib.log on {1} for more information'.format('\n - '.join([client.ip for client in failed_clients])), this_client.ip, 'error')
-                return
-
-            # 4. Start services
-            SetupController._log_message('Starting services', client_ip=this_client.ip)
-            model_services = []
-            if 'arakoon-ovsdb' in services_to_restart:
-                model_services.append('arakoon-ovsdb')
-                services_to_restart.remove('arakoon-ovsdb')
-            if 'memcached' in services_to_restart:
-                model_services.append('memcached')
-                services_to_restart.remove('memcached')
-            SetupController._change_services_state(services=model_services,
-                                                   ssh_clients=ssh_clients,
-                                                   action='start')
-
-            # 5. Migrate
-            SetupController._log_message('Started model migration', client_ip=this_client.ip)
-            try:
-                from ovs.dal.helpers import Migration
-                Migration.migrate()
-                SetupController._log_message('Finished model migration', client_ip=this_client.ip)
-            except Exception as ex:
-                SetupController._remove_lock_files([upgrade_ongoing_check_file], ssh_clients)
-                SetupController._log_message('An unexpected error occurred: {0}'.format(ex), client_ip=this_client.ip,
-                                             severity='error')
-                return
-
-            for client in ssh_clients:
-                try:
-                    SetupController._log_message('Started code migration', client.ip)
-                    with Remote(client.ip, [Migrator]) as remote:
-                        remote.Migrator.migrate()
-                    SetupController._log_message('Finished code migration', client.ip)
-                except Exception as ex:
-                    SetupController._remove_lock_files([upgrade_ongoing_check_file], ssh_clients)
-                    SetupController._log_message('Code migration failed with error: {0}'.format(ex), client.ip, 'error')
-                    return
-
-            # 6. Post upgrade actions
-            SetupController._log_message('Executing post upgrade actions', client_ip=this_client.ip)
-            for client in ssh_clients:
-                with Remote(client.ip, [Toolbox, SSHClient]) as remote:
-                    for function in remote.Toolbox.fetch_hooks('update', 'postupgrade'):
-                        SetupController._log_message('Executing action {0}'.format(function.__name__),
-                                                     client_ip=client.ip)
-                        try:
-                            function(remote.SSHClient(client.ip, username='root'))
-                            SetupController._log_message('Executing action {0} completed'.format(function.__name__),
-                                                         client_ip=client.ip)
-                        except Exception as ex:
-                            SetupController._log_message('Post upgrade action failed with error: {0}'.format(ex),
-                                                         client.ip, 'error')
-
-            # 7. Start watcher and restart support-agent
-            SetupController._change_services_state(services=services_to_restart,
-                                                   ssh_clients=ssh_clients,
-                                                   action='start')
-            SetupController._change_services_state(services=['support-agent'],
-                                                   ssh_clients=ssh_clients,
-                                                   action='restart')
-
-            SetupController._remove_lock_files([upgrade_ongoing_check_file], ssh_clients)
-            SetupController._log_message('+++ Finished updating +++')
-        except RuntimeError as rte:
-            if 'Could not acquire lock' in rte.message:
-                SetupController._log_message('Another framework update is currently in progress!')
-            else:
-                SetupController._log_message('Error during framework update: {0}'.format(rte), severity='error')
-                SetupController._remove_lock_files([upgrade_file, upgrade_ongoing_check_file], ssh_clients)
-        except Exception as ex:
-            SetupController._log_message('Error during framework update: {0}'.format(ex), severity='error')
-            SetupController._remove_lock_files([upgrade_file, upgrade_ongoing_check_file], ssh_clients)
-        finally:
-            file_mutex.release()
-
-    @staticmethod
-    def update_volumedriver():
-        """
-        Update the volumedriver
-        :return: None
-        """
-        file_mutex = FileMutex('system_update', wait=2)
-        upgrade_file = '/etc/ready_for_upgrade'
-        upgrade_ongoing_check_file = '/etc/upgrade_ongoing'
-        ssh_clients = []
-        try:
-            file_mutex.acquire()
-            SetupController._log_message('+++ Starting volumedriver update +++')
-
-            from ovs.dal.lists.storagerouterlist import StorageRouterList
-
-            SetupController._log_message('Generating SSH client connections for each storage router')
-            storage_routers = StorageRouterList.get_storagerouters()
-            ssh_clients = [SSHClient(storage_router.ip, 'root') for storage_router in storage_routers]
-            this_client = [client for client in ssh_clients if client.is_local is True][0]
-
-            # Commence update !!!!!!!
-            # 0. Create locks
-            SetupController._log_message('Creating lock files', client_ip=this_client.ip)
-            for client in ssh_clients:
-                client.run('touch {0}'.format(upgrade_file))  # Prevents manual install or upgrade individual packages
-                client.run('touch {0}'.format(upgrade_ongoing_check_file))  # Prevents clicking x times on 'Update' btn
-
-            # 1. Check requirements
-            packages_to_update = set()
-            all_services_to_restart = []
-            for client in ssh_clients:
-                for function in Toolbox.fetch_hooks('update', 'metadata'):
-                    SetupController._log_message('Executing function {0}'.format(function.__name__),
-                                                 client_ip=client.ip)
-                    output = function(client)
-                    for key, value in output.iteritems():
-                        if key != 'volumedriver':
-                            continue
-                        for package_info in value:
-                            packages_to_update.update(package_info['packages'])
-                            all_services_to_restart += package_info['services']
-
-            services_to_restart = []
-            for service in all_services_to_restart:
-                if service not in services_to_restart:
-                    services_to_restart.append(service)  # Filter out duplicates keeping the order of services (eg: watcher-framework before memcached)
-
-            SetupController._log_message('Services which will be restarted --> {0}'.format(', '.join(services_to_restart)))
-            SetupController._log_message('Packages which will be installed --> {0}'.format(', '.join(packages_to_update)))
-
-            # 1. Stop services
-            if SetupController._change_services_state(services=services_to_restart,
-                                                      ssh_clients=ssh_clients,
-                                                      action='stop') is False:
-                SetupController._log_message('Stopping all services on every node failed, cannot continue',
-                                             client_ip=this_client.ip, severity='warning')
-                SetupController._remove_lock_files([upgrade_file, upgrade_ongoing_check_file], ssh_clients)
-
-                SetupController._log_message('Attempting to start the services again', client_ip=this_client.ip)
-                SetupController._change_services_state(services=services_to_restart,
-                                                       ssh_clients=ssh_clients,
-                                                       action='start')
-                SetupController._log_message('Failed to stop all required services, update aborted',
-                                             client_ip=this_client.ip, severity='error')
-                return
-
-            # 2. Update packages
-            failed_clients = []
-            for client in ssh_clients:
-                PackageManager.update(client=client)
-                try:
-                    for package_name in packages_to_update:
-                        SetupController._log_message('Installing {0}'.format(package_name), client.ip)
-                        PackageManager.install(package_name=package_name,
-                                               client=client,
-                                               force=True)
-                        SetupController._log_message('Installed {0}'.format(package_name), client.ip)
-                    client.file_delete(upgrade_file)
-                except subprocess.CalledProcessError as cpe:
-                    SetupController._log_message('Upgrade failed with error: {0}'.format(cpe.output), client.ip,
-                                                 'error')
-                    failed_clients.append(client)
-                    break
-
-            if failed_clients:
-                SetupController._remove_lock_files([upgrade_file, upgrade_ongoing_check_file], ssh_clients)
-                SetupController._log_message('Error occurred. Attempting to start all services again',
-                                             client_ip=this_client.ip, severity='error')
-                SetupController._change_services_state(services=services_to_restart,
-                                                       ssh_clients=ssh_clients,
-                                                       action='start')
-                SetupController._log_message('Failed to upgrade following nodes:\n - {0}\nPlease check /var/log/ovs/lib.log on {1} for more information'.format('\n - '.join([client.ip for client in failed_clients])), this_client.ip, 'error')
-                return
-
-            # 3. Post upgrade actions
-            SetupController._log_message('Executing post upgrade actions', client_ip=this_client.ip)
-            for client in ssh_clients:
-                for function in Toolbox.fetch_hooks('update', 'postupgrade'):
-                    SetupController._log_message('Executing action: {0}'.format(function.__name__), client_ip=client.ip)
-                    try:
-                        function(client)
-                    except Exception as ex:
-                        SetupController._log_message('Post upgrade action failed with error: {0}'.format(ex),
-                                                     client.ip, 'error')
-
-            # 4. Start services
-            SetupController._log_message('Starting services', client_ip=this_client.ip)
-            SetupController._change_services_state(services=services_to_restart,
-                                                   ssh_clients=ssh_clients,
-                                                   action='start')
-
-            SetupController._remove_lock_files([upgrade_ongoing_check_file], ssh_clients)
-            SetupController._log_message('+++ Finished updating +++')
-        except RuntimeError as rte:
-            if 'Could not acquire lock' in rte.message:
-                SetupController._log_message('Another volumedriver update is currently in progress!')
-            else:
-                SetupController._log_message('Error during volumedriver update: {0}'.format(rte), severity='error')
-                SetupController._remove_lock_files([upgrade_file, upgrade_ongoing_check_file], ssh_clients)
-        except Exception as ex:
-            SetupController._log_message('Error during volumedriver update: {0}'.format(ex), severity='error')
-            SetupController._remove_lock_files([upgrade_file, upgrade_ongoing_check_file], ssh_clients)
-        finally:
-            file_mutex.release()
-
-    @staticmethod
     def remove_node(node_ip):
         from ovs.lib.storagerouter import StorageRouterController
         from ovs.dal.lists.storagerouterlist import StorageRouterList
@@ -858,8 +558,6 @@
         print '\n+++ Remove node {0} completes +++\n'.format(node_ip)
 
     @staticmethod
-=======
->>>>>>> e211fe43
     def _prepare_node(cluster_ip, nodes, known_passwords, ip_client_map, hypervisor_info):
         """
         Prepares a node:
@@ -1385,7 +1083,6 @@
         master_ips = [sr.ip for sr in StorageRouterList.get_masters()]
         slave_ips = [sr.ip for sr in StorageRouterList.get_slaves()]
 
-<<<<<<< HEAD
         if not offline:
             if configure_rabbitmq:
                 print 'Removing/unconfiguring RabbitMQ'
@@ -1394,57 +1091,27 @@
                     target_client.run('rabbitmq-server -detached 2> /dev/null; sleep 5; rabbitmqctl stop_app; sleep 5;')
                     target_client.run('rabbitmqctl reset; sleep 5;')
                     target_client.run('rabbitmqctl stop; sleep 5;')
-                    SetupController.change_service_state(target_client, 'rabbitmq-server', 'stop')
+                    Toolbox.change_service_state(target_client, 'rabbitmq-server', 'stop', logger)
                     target_client.file_unlink("/var/lib/rabbitmq/.erlang.cookie")
 
-                print 'Removing services'
-                logger.info('Removing services')
-                services = [s for s in SetupController.master_node_services if s not in (SetupController.extra_node_services + ['arakoon-ovsdb'])]
-                if not configure_rabbitmq:
-                    services.remove('rabbitmq-server')
-                if not configure_memcached:
-                    services.remove('memcached')
-                for service in services:
-                    if ServiceManager.has_service(service, client=target_client):
-                        logger.debug('Removing service {0}'.format(service))
-                        SetupController.change_service_state(target_client, service, 'stop')
-                        ServiceManager.remove_service(service, client=target_client)
-
-                if ServiceManager.has_service('workers', client=target_client):
-                    ServiceManager.add_service(name='workers',
-                                               client=target_client,
-                                               params={'MEMCACHE_NODE_IP': cluster_ip,
-                                                       'WORKER_QUEUE': '{0}'.format(unique_id)})
-=======
-        if configure_rabbitmq:
-            print 'Removing/unconfiguring RabbitMQ'
-            logger.debug('Removing/unconfiguring RabbitMQ')
-            if ServiceManager.has_service('rabbitmq-server', client=target_client):
-                target_client.run('rabbitmq-server -detached 2> /dev/null; sleep 5; rabbitmqctl stop_app; sleep 5;')
-                target_client.run('rabbitmqctl reset; sleep 5;')
-                target_client.run('rabbitmqctl stop; sleep 5;')
-                Toolbox.change_service_state(target_client, 'rabbitmq-server', 'stop', logger)
-                target_client.file_unlink("/var/lib/rabbitmq/.erlang.cookie")
-
-        print 'Removing services'
-        logger.info('Removing services')
-        services = [s for s in SetupController.master_node_services if s not in (SetupController.extra_node_services + ['arakoon-ovsdb'])]
-        if not configure_rabbitmq:
-            services.remove('rabbitmq-server')
-        if not configure_memcached:
-            services.remove('memcached')
-        for service in services:
-            if ServiceManager.has_service(service, client=target_client):
-                logger.debug('Removing service {0}'.format(service))
-                Toolbox.change_service_state(target_client, service, 'stop', logger)
-                ServiceManager.remove_service(service, client=target_client)
-
-        if ServiceManager.has_service('workers', client=target_client):
-            ServiceManager.add_service(name='workers',
-                                       client=target_client,
-                                       params={'MEMCACHE_NODE_IP': cluster_ip,
-                                               'WORKER_QUEUE': '{0}'.format(unique_id)})
->>>>>>> e211fe43
+            print 'Removing services'
+            logger.info('Removing services')
+            services = [s for s in SetupController.master_node_services if s not in (SetupController.extra_node_services + ['arakoon-ovsdb'])]
+            if not configure_rabbitmq:
+                services.remove('rabbitmq-server')
+            if not configure_memcached:
+                services.remove('memcached')
+            for service in services:
+                if ServiceManager.has_service(service, client=target_client):
+                    logger.debug('Removing service {0}'.format(service))
+                    Toolbox.change_service_state(target_client, service, 'stop', logger)
+                    ServiceManager.remove_service(service, client=target_client)
+
+            if ServiceManager.has_service('workers', client=target_client):
+                ServiceManager.add_service(name='workers',
+                                           client=target_client,
+                                           params={'MEMCACHE_NODE_IP': cluster_ip,
+                                                   'WORKER_QUEUE': '{0}'.format(unique_id)})
 
         SetupController._configure_amqp_to_volumedriver(ip_client_map)
 
