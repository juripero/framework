--- conflicted
+++ resolved
@@ -343,77 +343,6 @@
                             else:
                                 break
 
-<<<<<<< HEAD
-            else:  # Automated install
-                logger.debug('Automated installation')
-                if SetupController._avahi_installed(target_client):
-                    if cluster_name in discovery_result:
-                        SetupController.discovered_nodes = discovery_result[cluster_name]
-                nodes = [node_property['ip'] for node_property in SetupController.discovered_nodes.values()]
-                first_node = not join_cluster
-            if not cluster_name and first_node is False and avahi_installed is True:
-                raise RuntimeError('The name of the cluster should be known by now.')
-
-            # Get target cluster ip
-            ipaddresses = target_client.run("ip a | grep 'inet ' | sed 's/\s\s*/ /g' | cut -d ' ' -f 3 | cut -d '/' -f 1").strip().splitlines()
-            ipaddresses = [found_ip.strip() for found_ip in ipaddresses if found_ip.strip() != '127.0.0.1']
-            if not cluster_ip:
-                cluster_ip = Interactive.ask_choice(ipaddresses, 'Select the public ip address of {0}'.format(node_name))
-                ip_client_map.pop(ip)
-                ip_client_map[cluster_ip] = SSHClient(cluster_ip, username='root', password=target_node_password)
-            known_passwords[cluster_ip] = target_node_password
-            if cluster_ip not in nodes:
-                nodes.append(cluster_ip)
-            logger.debug('Cluster ip is selected as {0}'.format(cluster_ip))
-
-            if target_password is not None:
-                for node in nodes:
-                    known_passwords[node] = target_password
-
-            hypervisor_info, ip_client_map = SetupController._prepare_node(cluster_ip=cluster_ip,
-                                                                           nodes=nodes,
-                                                                           known_passwords=known_passwords,
-                                                                           ip_client_map=ip_client_map,
-                                                                           hypervisor_info={'type': hypervisor_type,
-                                                                                            'name': hypervisor_name,
-                                                                                            'username': hypervisor_username,
-                                                                                            'ip': hypervisor_ip,
-                                                                                            'password': hypervisor_password})
-            if first_node is True:
-                SetupController._setup_first_node(target_client=ip_client_map[cluster_ip],
-                                                  unique_id=unique_id,
-                                                  cluster_name=cluster_name,
-                                                  node_name=node_name,
-                                                  hypervisor_info=hypervisor_info,
-                                                  enable_heartbeats=enable_heartbeats,
-                                                  configure_memcached=configure_memcached,
-                                                  configure_rabbitmq=configure_rabbitmq,
-                                                  external_etcd=external_etcd,
-                                                  logging_target=logging_target)
-            else:
-                # Deciding master/extra
-                SetupController._setup_extra_node(cluster_ip=cluster_ip,
-                                                  master_ip=master_ip,
-                                                  cluster_name=cluster_name,
-                                                  unique_id=unique_id,
-                                                  ip_client_map=ip_client_map,
-                                                  hypervisor_info=hypervisor_info,
-                                                  external_etcd=external_etcd)
-
-                print 'Analyzing cluster layout'
-                logger.info('Analyzing cluster layout')
-                config = ArakoonClusterConfig('ovsdb')
-                config.load_config()
-                logger.debug('{0} nodes for cluster {1} found'.format(len(config.nodes), 'ovsdb'))
-                if (len(config.nodes) < 3 or force_type == 'master') and force_type != 'extra':
-                    SetupController._promote_node(cluster_ip=cluster_ip,
-                                                  master_ip=master_ip,
-                                                  cluster_name=cluster_name,
-                                                  ip_client_map=ip_client_map,
-                                                  unique_id=unique_id,
-                                                  configure_memcached=configure_memcached,
-                                                  configure_rabbitmq=configure_rabbitmq)
-=======
                 else:  # Automated install
                     logger.debug('Automated installation')
                     if SetupController._avahi_installed(target_client):
@@ -476,7 +405,8 @@
                                                           enable_heartbeats=enable_heartbeats,
                                                           configure_memcached=configure_memcached,
                                                           configure_rabbitmq=configure_rabbitmq,
-                                                          external_etcd=external_etcd)
+                                                          external_etcd=external_etcd,
+                                                          logging_target=logging_target)
                     except Exception as ex:
                         SetupController._print_log_error('setup first node, rolling back', ex)
                         SetupController._rollback_setup(target_client=ip_client_map[cluster_ip],
@@ -543,7 +473,6 @@
                                                              unconfigure_memcached=configure_memcached,
                                                              unconfigure_rabbitmq=configure_rabbitmq)
                                 raise
->>>>>>> b2d90756
 
             print ''
             print Interactive.boxed_message(['Setup complete.',
