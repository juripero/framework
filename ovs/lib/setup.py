--- conflicted
+++ resolved
@@ -1016,32 +1016,6 @@
 
         SetupController._remove_services(target_client, 'master')
 
-<<<<<<< HEAD
-        if first_node is True and etcd_running is True:
-            SetupController._log(messages='Unconfigure Arakoon')
-            cluster_name = etcd_required_info['/ovs/framework/arakoon_clusters|ovsdb']
-            try:
-                metadata = ArakoonInstaller.get_arakoon_metadata_by_cluster_name(cluster_name=cluster_name)
-            except ValueError:
-                metadata = None
-            if metadata is not None and metadata.internal is True:
-                try:
-                    ArakoonInstaller.delete_cluster(cluster_name, cluster_ip)
-                except Exception as ex:
-                    SetupController._log(messages=['\nFailed to delete cluster', ex], loglevel='exception')
-                base_dir = etcd_required_info['/ovs/framework/paths|ovsdb']
-                directory_info = [ArakoonInstaller.ARAKOON_HOME_DIR.format(base_dir, cluster_name),
-                                  ArakoonInstaller.ARAKOON_TLOG_DIR.format(base_dir, cluster_name)]
-
-                try:
-                    ArakoonInstaller.clean_leftover_arakoon_data(ip=cluster_ip,
-                                                                 directories=directory_info)
-                except Exception as ex:
-                    SetupController._log(messages=['Failed to clean Arakoon data', ex])
-
-        SetupController._log(messages='Unconfigure Etcd')
-=======
->>>>>>> 2eecd532
         if etcd_running is True:
             external_etcd = etcd_required_info['/ovs/framework/external_etcd']
             SetupController._log(messages='Cleaning up model')
@@ -1112,8 +1086,7 @@
                         SetupController._log(messages=['\nFailed to delete cluster', ex], loglevel='exception')
                     base_dir = etcd_required_info['/ovs/framework/paths|ovsdb']
                     #  ArakoonInstall.delete_cluster calls destroy_node which removes these directories already
-                    directory_info = {ArakoonInstaller.ARAKOON_LOG_DIR.format(cluster_name): True,
-                                      ArakoonInstaller.ARAKOON_HOME_DIR.format(base_dir, cluster_name): False,
+                    directory_info = {ArakoonInstaller.ARAKOON_HOME_DIR.format(base_dir, cluster_name): False,
                                       ArakoonInstaller.ARAKOON_TLOG_DIR.format(base_dir, cluster_name): False}
 
                     try:
