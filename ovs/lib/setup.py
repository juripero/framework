--- conflicted
+++ resolved
@@ -27,19 +27,15 @@
 from paramiko import AuthenticationException
 
 from ConfigParser import RawConfigParser
-<<<<<<< HEAD
-from ovs.extensions.db.arakoon.ArakoonInstaller import ArakoonInstaller, ArakoonClusterConfig
-from ovs.extensions.generic.sshclient import SSHClient, UnableToConnectException
-=======
 from ovs.extensions.db.arakoon.ArakoonInstaller import ArakoonClusterConfig
 from ovs.extensions.db.arakoon.ArakoonInstaller import ArakoonInstaller
 from ovs.extensions.db.arakoon.ArakoonManagement import ArakoonManagementEx
 from ovs.extensions.generic.configuration import Configuration
 from ovs.extensions.generic.filemutex import FileMutex
->>>>>>> 345c62d7
 from ovs.extensions.generic.interactive import Interactive
 from ovs.extensions.generic.remote import Remote
 from ovs.extensions.generic.sshclient import SSHClient
+from ovs.extensions.generic.sshclient import UnableToConnectException
 from ovs.extensions.generic.system import System
 from ovs.extensions.migration.migrator import Migrator
 from ovs.extensions.packages.package import PackageManager
@@ -1420,7 +1416,9 @@
             if service.name == 'arakoon-ovsdb':
                 service.delete()
 
-<<<<<<< HEAD
+        master_ips = [sr.ip for sr in StorageRouterList.get_masters()]
+        slave_ips = [sr.ip for sr in StorageRouterList.get_slaves()]
+
         if not offline:
             if configure_rabbitmq:
                 print 'Removing/unconfiguring RabbitMQ'
@@ -1432,57 +1430,24 @@
                     SetupController.change_service_state(target_client, 'rabbitmq-server', 'stop')
                     target_client.file_unlink("/var/lib/rabbitmq/.erlang.cookie")
 
-            print 'Removing services'
-            logger.info('Removing services')
-            services = [s for s in SetupController.master_node_services if s not in (SetupController.extra_node_services + ['arakoon-ovsdb'])]
-            if not configure_rabbitmq:
-                services.remove('rabbitmq-server')
-            if not configure_memcached:
-                services.remove('memcached')
-            for service in services:
-                if ServiceManager.has_service(service, client=target_client):
-                    logger.debug('Removing service {0}'.format(service))
-                    SetupController.change_service_state(target_client, service, 'stop')
-                    ServiceManager.remove_service(service, client=target_client)
-
-            if ServiceManager.has_service('workers', client=target_client):
-                ServiceManager.add_service(name='workers',
-                                           client=target_client,
-                                           params={'MEMCACHE_NODE_IP': cluster_ip,
-                                                   'WORKER_QUEUE': '{0}'.format(unique_id)})
-=======
-        master_ips = [sr.ip for sr in StorageRouterList.get_masters()]
-        slave_ips = [sr.ip for sr in StorageRouterList.get_slaves()]
-
-        if configure_rabbitmq:
-            print 'Removing/unconfiguring RabbitMQ'
-            logger.debug('Removing/unconfiguring RabbitMQ')
-            if ServiceManager.has_service('rabbitmq-server', client=target_client):
-                target_client.run('rabbitmq-server -detached 2> /dev/null; sleep 5; rabbitmqctl stop_app; sleep 5;')
-                target_client.run('rabbitmqctl reset; sleep 5;')
-                target_client.run('rabbitmqctl stop; sleep 5;')
-                SetupController.change_service_state(target_client, 'rabbitmq-server', 'stop')
-                target_client.file_unlink("/var/lib/rabbitmq/.erlang.cookie")
-
-        print 'Removing services'
-        logger.info('Removing services')
-        services = [s for s in SetupController.master_node_services if s not in (SetupController.extra_node_services + ['arakoon-ovsdb'])]
-        if not configure_rabbitmq:
-            services.remove('rabbitmq-server')
-        if not configure_memcached:
-            services.remove('memcached')
-        for service in services:
-            if ServiceManager.has_service(service, client=target_client):
-                logger.debug('Removing service {0}'.format(service))
-                SetupController.change_service_state(target_client, service, 'stop')
-                ServiceManager.remove_service(service, client=target_client)
-
-        if ServiceManager.has_service('workers', client=target_client):
-            ServiceManager.add_service(name='workers',
-                                       client=target_client,
-                                       params={'MEMCACHE_NODE_IP': cluster_ip,
-                                               'WORKER_QUEUE': '{0}'.format(unique_id)})
->>>>>>> 345c62d7
+                print 'Removing services'
+                logger.info('Removing services')
+                services = [s for s in SetupController.master_node_services if s not in (SetupController.extra_node_services + ['arakoon-ovsdb'])]
+                if not configure_rabbitmq:
+                    services.remove('rabbitmq-server')
+                if not configure_memcached:
+                    services.remove('memcached')
+                for service in services:
+                    if ServiceManager.has_service(service, client=target_client):
+                        logger.debug('Removing service {0}'.format(service))
+                        SetupController.change_service_state(target_client, service, 'stop')
+                        ServiceManager.remove_service(service, client=target_client)
+
+                if ServiceManager.has_service('workers', client=target_client):
+                    ServiceManager.add_service(name='workers',
+                                               client=target_client,
+                                               params={'MEMCACHE_NODE_IP': cluster_ip,
+                                                       'WORKER_QUEUE': '{0}'.format(unique_id)})
 
         SetupController._configure_amqp_to_volumedriver(ip_client_map)
 
