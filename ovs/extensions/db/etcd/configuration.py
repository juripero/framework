# Copyright 2016 iNuron NV
#
# Licensed under the Apache License, Version 2.0 (the "License");
# you may not use this file except in compliance with the License.
# You may obtain a copy of the License at
#
#     http://www.apache.org/licenses/LICENSE-2.0
#
# Unless required by applicable law or agreed to in writing, software
# distributed under the License is distributed on an "AS IS" BASIS,
# WITHOUT WARRANTIES OR CONDITIONS OF ANY KIND, either express or implied.
# See the License for the specific language governing permissions and
# limitations under the License.

"""
Generic module for managing configuration in Etcd
"""

import copy
import etcd
import json
import time
import random
import signal
import string
from ovs.log.logHandler import LogHandler
try:
    from requests.packages.urllib3 import disable_warnings
except ImportError:
    import requests
    try:
        reload(requests)  # Required for 2.6 > 2.7 upgrade (new requests.packages module)
    except ImportError:
        pass  # So, this reload fails because of some FileNodeWarning that can't be found. But it did reload. Yay.
    from requests.packages.urllib3 import disable_warnings
from requests.packages.urllib3.exceptions import InsecurePlatformWarning
from requests.packages.urllib3.exceptions import InsecureRequestWarning
from requests.packages.urllib3.exceptions import SNIMissingWarning

disable_warnings(InsecurePlatformWarning)
disable_warnings(InsecureRequestWarning)
disable_warnings(SNIMissingWarning)
logger = LogHandler.get('extensions', name='etcdconfiguration')


def log_slow_calls(f):
    """
    Wrapper to print duration when call takes > 1s
    :param f: Function to wrap
    :return: Wrapped function
    """
    def new_function(*args, **kwargs):
        """
        Execute function
        :return: Function output
        """
        start = time.time()
        try:
            return f(*args, **kwargs)
        finally:
            key_info = ''
            if 'key' in kwargs:
                key_info = ' (key: {0})'.format(kwargs['key'])
            elif len(args) > 0:
                key_info = ' (key: {0})'.format(args[0])
            duration = time.time() - start
            if duration > 1:
                logger.warning('Call to {0}{1} took {2}s'.format(f.__name__, key_info, duration))
    new_function.__name__ = f.__name__
    new_function.__module__ = f.__module__
    return new_function


class EtcdConfiguration(object):
    """
    Configuration class using Etcd.

    Uses a special key format to specify the path within etcd, and specify a path inside the json data
    object that might be stored inside the etcd key.
    key  = <etcd path>[|<json path>]
    etcd path = slash-delimited path
    json path = dot-delimited path

    Examples:
        > EtcdConfiguration.set('/foo', 1)
        > print EtcdConfiguration.get('/foo')
        < 1
        > EtcdConfiguration.set('/foo', {'bar': 1})
        > print EtcdConfiguration.get('/foo')
        < {u'bar': 1}
        > print EtcdConfiguration.get('/foo|bar')
        < 1
        > EtcdConfiguration.set('/bar|a.b', 'test')
        > print EtcdConfiguration.get('/bar')
        < {u'a': {u'b': u'test'}}
    """
    base_config = {'cluster_id': None,
                   'external_etcd': None,
                   'registered': False,
                   'plugins/installed': {'backends': [],
                                         'generic': []},
                   'paths': {'cfgdir': '/opt/OpenvStorage/config',
                             'basedir': '/opt/OpenvStorage',
                             'ovsdb': '/opt/OpenvStorage/db'},
                   'support': {'enablesupport': False,
                               'enabled': True,
                               'interval': 60},
                   'storagedriver': {'mds_safety': 2,
                                     'mds_tlogs': 100,
                                     'mds_maxload': 75},
                   'webapps': {'html_endpoint': '/',
                               'oauth2': {'mode': 'local'}}}

    def __init__(self):
        """
        Dummy init method
        """
        _ = self

    @staticmethod
    def get(key, raw=False):
        """
        Get value from etcd
        :param key: Key to get
        :param raw: Raw data if True else json format
        :return: Value for key
        """
        key_entries = key.split('|')
        data = EtcdConfiguration._get(key_entries[0], raw)
        if len(key_entries) == 1:
            return data
        temp_data = data
        for entry in key_entries[1].split('.'):
            temp_data = temp_data[entry]
        return temp_data

    @staticmethod
    def set(key, value, raw=False):
        """
        Set value in etcd
        :param key: Key to store
        :param value: Value to store
        :param raw: Raw data if True else json format
        :return: None
        """
        key_entries = key.split('|')
        if len(key_entries) == 1:
            EtcdConfiguration._set(key_entries[0], value, raw)
            return
        try:
            data = EtcdConfiguration._get(key_entries[0], raw)
        except etcd.EtcdKeyNotFound:
            data = {}
        temp_config = data
        entries = key_entries[1].split('.')
        for entry in entries[:-1]:
            if entry in temp_config:
                temp_config = temp_config[entry]
            else:
                temp_config[entry] = {}
                temp_config = temp_config[entry]
        temp_config[entries[-1]] = value
        EtcdConfiguration._set(key_entries[0], data, raw)

    @staticmethod
    def delete(key, remove_root=False, raw=False):
        """
        Delete key - value from etcd
        :param key: Key to delete
        :param remove_root: Remove root
        :param raw: Raw data if True else json format
        :return: None
        """
        key_entries = key.split('|')
        if len(key_entries) == 1:
            EtcdConfiguration._delete(key_entries[0], recursive=True)
            return
        data = EtcdConfiguration._get(key_entries[0], raw)
        temp_config = data
        entries = key_entries[1].split('.')
        if len(entries) > 1:
            for entry in entries[:-1]:
                if entry in temp_config:
                    temp_config = temp_config[entry]
                else:
                    temp_config[entry] = {}
                    temp_config = temp_config[entry]
            del temp_config[entries[-1]]
        if len(entries) == 1 and remove_root is True:
            del data[entries[0]]
        EtcdConfiguration._set(key_entries[0], data, raw)

    @staticmethod
    def exists(key, raw=False):
        """
        Check if key exists in etcd
        :param key: Key to check
        :param raw: Process raw data
        :return: True if exists
        """
        try:
            EtcdConfiguration.get(key, raw)
            return True
        except (KeyError, etcd.EtcdKeyNotFound):
            return False

    @staticmethod
    def dir_exists(key):
        """
        Check if directory exists in etcd
        :param key: Directory to check
        :return: True if exists
        """
        return EtcdConfiguration._dir_exists(key)

    @staticmethod
    def create_dir(key):
        """
        Creates a directory, including subdirs
        :param key: full directory path to be created
        :return: None
        """
        EtcdConfiguration._create_dir(key)

    @staticmethod
    def delete_dir(key):
        """
        Deletes a directory
        :param key: full directory path to be deleted
        :return: None
        """
        EtcdConfiguration._delete_dir(key)

    @staticmethod
    def list(key):
        """
        List all keys in tree
        :param key: Key to list
        :return: Generator object
        """
        return EtcdConfiguration._list(key)

    @staticmethod
    def initialize_host(host_id):
        """
        Initialize keys when setting up a host
        :param host_id: ID of the host
        :return: None
        """
        if EtcdConfiguration.exists('/ovs/framework/hosts/{0}/setupcompleted'.format(host_id)):
            return
        host_config = {'storagedriver': {'rsp': '/var/rsp',
                                         'vmware_mode': 'ganesha'},
                       'ports': {'storagedriver': [[26200, 26299]],
                                 'mds': [[26300, 26399]],
                                 'arakoon': [26400]},
                       'setupcompleted': False,
                       'versions': {'ovs': 4},
                       'type': 'UNCONFIGURED'}
        for key, value in host_config.iteritems():
            EtcdConfiguration._set('/ovs/framework/hosts/{0}/{1}'.format(host_id, key), value, raw=False)

    @staticmethod
    def initialize(external_etcd=None):
        """
        Initialize general keys for all hosts in cluster
        :param external_etcd: ETCD runs on another host outside the cluster
        :return: None
        """
        cluster_id = ''.join(random.choice(string.ascii_letters + string.digits) for _ in range(16))
        if EtcdConfiguration.exists('/ovs/framework/cluster_id'):
            return
<<<<<<< HEAD

        messagequeue_cfg = {'endpoints': [],
                            'metadata': {'internal': True},
                            'protocol': 'amqp',
                            'user': 'ovs',
                            'password': '0penv5tor4ge',
                            'queues': {'storagedriver': 'volumerouter'}}

        base_cfg = copy.deepcopy(EtcdConfiguration.base_config)
        base_cfg.update({'cluster_id': cluster_id,
                         'external_etcd': external_etcd,
                         'stores': {'persistent': 'pyrakoon',
                                    'volatile': 'memcache'},
                         'messagequeue': {'protocol': 'amqp',
                                          'queues': {'storagedriver': 'volumerouter'}}})

        if EtcdConfiguration.exists('/ovs/framework/memcache') is False:
            base_cfg['memcache'] = {'endpoints': [],
                                    'metadata': {'internal': True}}
        if EtcdConfiguration.exists('/ovs/framework/messagequeue') is False:
            base_cfg['messagequeue'] = messagequeue_cfg
        else:
            messagequeue_info = EtcdConfiguration.get('/ovs/framework/messagequeue')
            for key, value in messagequeue_cfg.iteritems():
                if key not in messagequeue_info:
                    base_cfg['messagequeue'][key] = value
        for key, value in base_cfg.iteritems():
=======
        base_config = {'/cluster_id': cluster_id,
                       '/external_etcd': external_etcd,
                       '/memcache': {'endpoints': []},
                       '/messagequeue': {'endpoints': [],
                                         'protocol': 'amqp',
                                         'user': 'ovs',
                                         'port': 5672,
                                         'password': '0penv5tor4ge',
                                         'queues': {'storagedriver': 'volumerouter'}},
                       '/plugins/installed': {'backends': [],
                                              'generic': []},
                       '/stores': {'persistent': 'pyrakoon',
                                   'volatile': 'memcache'},
                       '/paths': {'cfgdir': '/opt/OpenvStorage/config',
                                  'basedir': '/opt/OpenvStorage',
                                  'ovsdb': '/opt/OpenvStorage/db'},
                       '/support': {'enablesupport': False,
                                    'enabled': True,
                                    'interval': 60},
                       '/storagedriver': {'mds_safety': 2,
                                          'mds_tlogs': 100,
                                          'mds_maxload': 75},
                       '/webapps': {'html_endpoint': '/',
                                    'oauth2': {'mode': 'local'}}}
        for key, value in base_config.iteritems():
>>>>>>> 84bbcd6f
            EtcdConfiguration._set('/ovs/framework/{0}'.format(key), value, raw=False)

    @staticmethod
    def validate_etcd():
        """
        Validate whether the (external) Etcd cluster can be used
        :return: None
        """
        if EtcdConfiguration.dir_exists('/ovs/framework'):
            for item in EtcdConfiguration.list('/ovs/framework'):
                if item in EtcdConfiguration.base_config:
                    raise etcd.EtcdKeyError('OVS specific keys already found in the external Etcd cluster. To set up a new OVS cluster, please clean up the Etcd cluster')

    @staticmethod
    @log_slow_calls
    def _dir_exists(key):
        try:
            client = EtcdConfiguration._get_client()
            return client.get(key).dir
        except (KeyError, etcd.EtcdKeyNotFound):
            return False

    @staticmethod
    @log_slow_calls
    def _create_dir(key):
        if not EtcdConfiguration._dir_exists(key):
            client = EtcdConfiguration._get_client()
            client.write(key, '', dir=True)

    @staticmethod
    @log_slow_calls
    def _delete_dir(key):
        if EtcdConfiguration._dir_exists(key):
            client = EtcdConfiguration._get_client()
            client.delete(key, dir=True)

    @staticmethod
    @log_slow_calls
    def _list(key):
        client = EtcdConfiguration._get_client()
        for child in client.get(key).children:
            if child.key is not None and child.key != key:
                yield child.key.replace('{0}/'.format(key), '')

    @staticmethod
    @log_slow_calls
    def _delete(key, recursive):
        client = EtcdConfiguration._get_client()
        client.delete(key, recursive=recursive)

    @staticmethod
    @log_slow_calls
    def _get(key, raw):
        client = EtcdConfiguration._get_client()
        data = client.read(key).value
        if raw is True:
            return data
        return json.loads(data)

    @staticmethod
    @log_slow_calls
    def _set(key, value, raw):
        client = EtcdConfiguration._get_client()
        data = value
        if raw is False:
            data = json.dumps(value)
        client.write(key, data)
        try:
            def _escape(*args, **kwargs):
                _ = args, kwargs
                raise RuntimeError()
            from ovs.extensions.storage.persistentfactory import PersistentFactory
            client = PersistentFactory.get_client()
            signal.signal(signal.SIGALRM, _escape)
            signal.alarm(0.5)  # Wait only 0.5 seconds. This is a backup and should not slow down the system
            client.set(key, value)
            signal.alarm(0)
        except:
            pass

    @staticmethod
    def _get_client():
        return etcd.Client(port=2379, use_proxies=True)<|MERGE_RESOLUTION|>--- conflicted
+++ resolved
@@ -96,7 +96,6 @@
     """
     base_config = {'cluster_id': None,
                    'external_etcd': None,
-                   'registered': False,
                    'plugins/installed': {'backends': [],
                                          'generic': []},
                    'paths': {'cfgdir': '/opt/OpenvStorage/config',
@@ -270,7 +269,6 @@
         cluster_id = ''.join(random.choice(string.ascii_letters + string.digits) for _ in range(16))
         if EtcdConfiguration.exists('/ovs/framework/cluster_id'):
             return
-<<<<<<< HEAD
 
         messagequeue_cfg = {'endpoints': [],
                             'metadata': {'internal': True},
@@ -298,34 +296,7 @@
                 if key not in messagequeue_info:
                     base_cfg['messagequeue'][key] = value
         for key, value in base_cfg.iteritems():
-=======
-        base_config = {'/cluster_id': cluster_id,
-                       '/external_etcd': external_etcd,
-                       '/memcache': {'endpoints': []},
-                       '/messagequeue': {'endpoints': [],
-                                         'protocol': 'amqp',
-                                         'user': 'ovs',
-                                         'port': 5672,
-                                         'password': '0penv5tor4ge',
-                                         'queues': {'storagedriver': 'volumerouter'}},
-                       '/plugins/installed': {'backends': [],
-                                              'generic': []},
-                       '/stores': {'persistent': 'pyrakoon',
-                                   'volatile': 'memcache'},
-                       '/paths': {'cfgdir': '/opt/OpenvStorage/config',
-                                  'basedir': '/opt/OpenvStorage',
-                                  'ovsdb': '/opt/OpenvStorage/db'},
-                       '/support': {'enablesupport': False,
-                                    'enabled': True,
-                                    'interval': 60},
-                       '/storagedriver': {'mds_safety': 2,
-                                          'mds_tlogs': 100,
-                                          'mds_maxload': 75},
-                       '/webapps': {'html_endpoint': '/',
-                                    'oauth2': {'mode': 'local'}}}
-        for key, value in base_config.iteritems():
->>>>>>> 84bbcd6f
-            EtcdConfiguration._set('/ovs/framework/{0}'.format(key), value, raw=False)
+             EtcdConfiguration._set('/ovs/framework/{0}'.format(key), value, raw=False)
 
     @staticmethod
     def validate_etcd():
