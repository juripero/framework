# Copyright 2014 iNuron NV
#
# Licensed under the Open vStorage Modified Apache License (the "License");
# you may not use this file except in compliance with the License.
# You may obtain a copy of the License at
#
#     http://www.openvstorage.org/license
#
# Unless required by applicable law or agreed to in writing, software
# distributed under the License is distributed on an "AS IS" BASIS,
# WITHOUT WARRANTIES OR CONDITIONS OF ANY KIND, either express or implied.
# See the License for the specific language governing permissions and
# limitations under the License.

import os
import time
import tempfile
from ConfigParser import RawConfigParser
from ovs.extensions.generic.remote import Remote
from ovs.extensions.generic.sshclient import SSHClient
from ovs.extensions.generic.system import System
from ovs.extensions.db.etcd.configuration import EtcdConfiguration
from ovs.extensions.services.service import ServiceManager
from StringIO import StringIO
from ovs.log.logHandler import LogHandler

logger = LogHandler.get('extensions', name='arakoon_installer')
logger.logger.propagate = False


class ArakoonNodeConfig(object):
    """
    cluster node config parameters
    """
    def __init__(self, name, ip, client_port, messaging_port, log_dir, home, tlog_dir):
        """
        Initializes a new Config entry for a single Node
        """
        self.name = name
        self.ip = ip
        self.client_port = int(client_port)
        self.messaging_port = int(messaging_port)
        self.tlog_compression = 'snappy'
        self.log_level = 'info'
        self.log_dir = log_dir
        self.home = home
        self.tlog_dir = tlog_dir
        self.fsync = True

    def __hash__(self):
        """
        Defines a hashing equivalent for a given ArakoonNodeConfig
        """
        return hash(self.name)

    def __eq__(self, other):
        """
        Checks whether two objects are the same.
        """
        if not isinstance(other, ArakoonNodeConfig):
            return False
        return self.__hash__() == other.__hash__()

    def __ne__(self, other):
        """
        Checks whether two objects are not the same.
        """
        if not isinstance(other, ArakoonNodeConfig):
            return True
        return not self.__eq__(other)


class ArakoonClusterConfig(object):
    """
    contains cluster config parameters
    """
    ETCD_CONFIG_KEY = '/ovs/arakoon/{0}/config'

    def __init__(self, cluster_id, plugins=None):
        """
        Initializes an empty Cluster Config
        """
        self.cluster_id = cluster_id
        self._extra_globals = {'__tainted_tlog_entries_per_file': 5000}
        self.nodes = []
        self._plugins = []
        if isinstance(plugins, list):
            self._plugins = plugins
        elif isinstance(plugins, basestring):
            self._plugins.append(plugins)

    def load_config(self):
        """
        Reads a configuration from reality
        """
        contents = EtcdConfiguration.get(ArakoonClusterConfig.ETCD_CONFIG_KEY.format(self.cluster_id), raw=True)
        parser = RawConfigParser()
        parser.readfp(StringIO(contents))

        self.nodes = []
        self._extra_globals = {}
        for key in parser.options('global'):
            if key == 'plugins':
                self._plugins = [plugin.strip() for plugin in parser.get('global', 'plugins').split(',')]
            elif key in ['cluster_id', 'cluster']:
                pass  # Ignore these
            else:
                self._extra_globals[key] = parser.get('global', key)
        for node in parser.get('global', 'cluster').split(','):
            node = node.strip()
            self.nodes.append(ArakoonNodeConfig(name=node,
                                                ip=parser.get(node, 'ip'),
                                                client_port=parser.get(node, 'client_port'),
                                                messaging_port=parser.get(node, 'messaging_port'),
                                                log_dir=parser.get(node, 'log_dir'),
                                                home=parser.get(node, 'home'),
                                                tlog_dir=parser.get(node, 'tlog_dir')))

    def export(self):
        """
        Exports the current configuration to a python dict
        """
        data = {'global': {'cluster_id': self.cluster_id,
                           'cluster': ','.join(sorted(node.name for node in self.nodes)),
                           'plugins': ','.join(sorted(self._plugins))}}
        for key, value in self._extra_globals.iteritems():
            data['global'][key] = value
        for node in self.nodes:
            data[node.name] = {'name': node.name,
                               'ip': node.ip,
                               'client_port': node.client_port,
                               'messaging_port': node.messaging_port,
                               'tlog_compression': node.tlog_compression,
                               'log_level': node.log_level,
                               'log_dir': node.log_dir,
                               'home': node.home,
                               'tlog_dir': node.tlog_dir,
                               'fsync': 'true' if node.fsync else 'false'}
        return data

    def write_config(self):
        """
        Writes the configuration down to in the format expected by Arakoon
        """
        (temp_handle, temp_filename) = tempfile.mkstemp()
        contents = RawConfigParser()
        data = self.export()
        for section in data:
            contents.add_section(section)
            for item in data[section]:
                contents.set(section, item, data[section][item])
        with open(temp_filename, 'wb') as config_file:
            contents.write(config_file)
        with open(temp_filename, 'r') as the_file:
            EtcdConfiguration.set(ArakoonClusterConfig.ETCD_CONFIG_KEY.format(self.cluster_id), the_file.read(), raw=True)
        os.remove(temp_filename)

    def delete_config(self):
        """
        Deletes a configuration file
        """
        EtcdConfiguration.delete(ArakoonClusterConfig.ETCD_CONFIG_KEY.format(self.cluster_id), raw=True)


class ArakoonInstaller(object):
    """
    class to dynamically install/(re)configure arakoon cluster
    """
    ARAKOON_LOG_DIR = '/var/log/arakoon/{0}'
    ARAKOON_BASE_DIR = '{0}/arakoon'
    ARAKOON_HOME_DIR = '{0}/arakoon/{1}/db'
    ARAKOON_TLOG_DIR = '{0}/arakoon/{1}/tlogs'
    ARAKOON_CATCHUP_COMMAND = 'arakoon --node {0} -config {1} -catchup-only'
    ETCD_CONFIG_ROOT = '/ovs/arakoon'
    ETCD_CONFIG_KEY = '/ovs/arakoon/{0}/config'
    ETCD_CONFIG_PATH = 'etcd://127.0.0.1:2379/ovs/arakoon/{0}/config'

    def __init__(self):
        """
        ArakoonInstaller should not be instantiated
        """
        raise RuntimeError('ArakoonInstaller is a complete static helper class')

    @staticmethod
    def archive_existing_arakoon_data(ip, directory, top_dir, cluster_name):
        """
        Copy existing arakoon data, when setting up a new arakoon cluster, to the side
        :param ip: IP on which to check for existing data
        :param directory: Directory to check for existence
        :param top_dir: Top directory
        :param cluster_name: Name of arakoon cluster
        :return: None
        """
        new_client = SSHClient(ip)
        logger.debug('archive - check if {0} exists'.format(directory))
        if new_client.dir_exists(directory):
            logger.debug('archive - from {0}'.format(directory))
            archive_dir = '/'.join([top_dir, 'archive', cluster_name])
            if new_client.dir_exists(archive_dir + '/' + os.path.basename(directory)):
                logger.debug('archive - from existing archive {0}'.format(archive_dir))
                timestamp = time.strftime('%Y%m%d%H%M%S', time.gmtime())
                new_archive_dir = archive_dir + '-' + timestamp
                new_client.dir_create(new_archive_dir)
                new_client.run('mv {0} {1}'.format(archive_dir, new_archive_dir))
                logger.debug('archive - to new {0}'.format(new_archive_dir))
            logger.debug('create archive dir: {0}'.format(archive_dir))
            new_client.dir_create(archive_dir)
            logger.debug('archive from {0} to {1}'.format(directory, archive_dir))
            if cluster_name == os.path.basename(directory) and new_client.dir_list(directory):
                new_client.run('mv {0}/* {1}'.format(directory, archive_dir))
            else:
                new_client.run('mv {0} {1}'.format(directory, archive_dir))

    @staticmethod
    def create_cluster(cluster_name, ip, base_dir, plugins=None, locked=True):
        """
        Creates a cluster
        :param locked: Indicates whether the create should run in a locked context (e.g. to prevent port conflicts)
        :param plugins: Plugins that should be added to the configuration file
        :param base_dir: Base directory that should contain the data and tlogs
        :param ip: IP address of the first node of the new cluster
        :param cluster_name: Name of the cluster
        """
        logger.debug('Creating cluster {0} on {1}'.format(cluster_name, ip))
        base_dir = base_dir.rstrip('/')

        client = SSHClient(ip)
        node_name = System.get_my_machine_id(client)

        home_dir = ArakoonInstaller.ARAKOON_HOME_DIR.format(base_dir, cluster_name)
        log_dir = ArakoonInstaller.ARAKOON_LOG_DIR.format(cluster_name)
        tlog_dir = ArakoonInstaller.ARAKOON_TLOG_DIR.format(base_dir, cluster_name)

        ArakoonInstaller.archive_existing_arakoon_data(ip, home_dir, ArakoonInstaller.ARAKOON_BASE_DIR.format(base_dir),
                                                       cluster_name)
        ArakoonInstaller.archive_existing_arakoon_data(ip, log_dir, ArakoonInstaller.ARAKOON_LOG_DIR.format(''),
                                                       cluster_name)
        ArakoonInstaller.archive_existing_arakoon_data(ip, tlog_dir, ArakoonInstaller.ARAKOON_BASE_DIR.format(base_dir),
                                                       cluster_name)
        port_mutex = None
        try:
            if locked is True:
                from ovs.extensions.generic.volatilemutex import VolatileMutex
                port_mutex = VolatileMutex('arakoon_install_ports_{0}'.format(ip))
                port_mutex.acquire(wait=60)
            ports = ArakoonInstaller._get_free_ports(client)
            config = ArakoonClusterConfig(cluster_name, plugins)
            config.nodes.append(ArakoonNodeConfig(name=node_name,
                                                  ip=ip,
                                                  client_port=ports[0],
                                                  messaging_port=ports[1],
                                                  log_dir=log_dir,
                                                  home=home_dir,
                                                  tlog_dir=tlog_dir))
            ArakoonInstaller._deploy(config)
        finally:
            if port_mutex is not None:
                port_mutex.release()

        logger.debug('Creating cluster {0} on {1} completed'.format(cluster_name, ip))
        return {'client_port': ports[0],
                'messaging_port': ports[1]}

    @staticmethod
    def delete_cluster(cluster_name, ip):
        """
        Deletes a complete cluster
        :param ip: IP address of the last node of a cluster
        :param cluster_name: Name of the cluster to remove
        """
        logger.debug('Deleting cluster {0} on {1}'.format(cluster_name, ip))
        config = ArakoonClusterConfig(cluster_name)
        config.load_config()

        # Cleans up a complete cluster (remove services, directories and configuration files)
        for node in config.nodes:
            ArakoonInstaller._destroy_node(config, node)
        logger.debug('Deleting cluster {0} on {1} completed'.format(cluster_name, ip))

    @staticmethod
    def extend_cluster(master_ip, new_ip, cluster_name, base_dir):
        """
        Extends a cluster to a given new node
        :param base_dir: Base directory that will hold the db and tlogs
        :param cluster_name: Name of the cluster to be extended
        :param new_ip: IP address of the node to be added
        :param master_ip: IP of one of the already existing nodes
        """
        logger.debug('Extending cluster {0} from {1} to {2}'.format(cluster_name, master_ip, new_ip))
        base_dir = base_dir.rstrip('/')
        from ovs.extensions.generic.volatilemutex import VolatileMutex
        port_mutex = VolatileMutex('arakoon_install_ports_{0}'.format(new_ip))

        config = ArakoonClusterConfig(cluster_name)
        config.load_config()

        client = SSHClient(new_ip)
        node_name = System.get_my_machine_id(client)

        home_dir = ArakoonInstaller.ARAKOON_HOME_DIR.format(base_dir, cluster_name)
        log_dir = ArakoonInstaller.ARAKOON_LOG_DIR.format(cluster_name)
        tlog_dir = ArakoonInstaller.ARAKOON_TLOG_DIR.format(base_dir, cluster_name)

        ArakoonInstaller.archive_existing_arakoon_data(new_ip, home_dir,
                                                       ArakoonInstaller.ARAKOON_BASE_DIR.format(base_dir), cluster_name)
        ArakoonInstaller.archive_existing_arakoon_data(new_ip, log_dir,
                                                       ArakoonInstaller.ARAKOON_LOG_DIR.format(''), cluster_name)
        ArakoonInstaller.archive_existing_arakoon_data(new_ip, tlog_dir,
                                                       ArakoonInstaller.ARAKOON_BASE_DIR.format(base_dir), cluster_name)

        try:
            port_mutex.acquire(wait=60)
            ports = ArakoonInstaller._get_free_ports(client)
            if node_name not in [node.name for node in config.nodes]:
                config.nodes.append(ArakoonNodeConfig(name=node_name,
                                                      ip=new_ip,
                                                      client_port=ports[0],
                                                      messaging_port=ports[1],
                                                      log_dir=log_dir,
                                                      home=home_dir,
                                                      tlog_dir=tlog_dir))
            ArakoonInstaller._deploy(config)
        finally:
            port_mutex.release()

        logger.debug('Extending cluster {0} from {1} to {2} completed'.format(cluster_name, master_ip, new_ip))
        return {'client_port': ports[0],
                'messaging_port': ports[1]}

    @staticmethod
    def shrink_cluster(deleted_node_ip, cluster_name, offline_nodes=None):
        """
        Removes a node from a cluster, the old node will become a slave
        :param cluster_name: The name of the cluster to shrink
        :param deleted_node_ip: The ip of the node that should be deleted
        :param offline_nodes: Storage Routers which are offline
        """
        logger.debug('Shrinking cluster {0} from {1}'.format(cluster_name, deleted_node_ip))
        config = ArakoonClusterConfig(cluster_name)
        config.load_config()

        if offline_nodes is None:
            offline_nodes = []

        for node in config.nodes[:]:
            if node.ip == deleted_node_ip:
                config.nodes.remove(node)
                if node.ip not in offline_nodes:
                    ArakoonInstaller._destroy_node(config, node)
        ArakoonInstaller._deploy(config, offline_nodes)
        logger.debug('Shrinking cluster {0} from {1} completed'.format(cluster_name, deleted_node_ip))

    @staticmethod
    def deploy_cluster(cluster_name, node_ip):
        """
        (Re)deploys a given cluster
        :param cluster_name: Name of the cluster to (re)deploy
        :param node_ip: IP address of one of the cluster's nodes
        """
        logger.debug('(Re)deploying cluster {0} from {1}'.format(cluster_name, node_ip))
        config = ArakoonClusterConfig(cluster_name)
        config.load_config()
        ArakoonInstaller._deploy(config)

    @staticmethod
    def _get_free_ports(client):
        node_name = System.get_my_machine_id(client)
        clusters = []
        exclude_ports = []
        if EtcdConfiguration.dir_exists(ArakoonInstaller.ETCD_CONFIG_ROOT):
            for cluster_name in EtcdConfiguration.list(ArakoonInstaller.ETCD_CONFIG_ROOT):
                try:
                    config = ArakoonClusterConfig(cluster_name)
                    config.load_config()
                    for node in config.nodes:
                        if node.name == node_name:
                            clusters.append(cluster_name)
                            exclude_ports.append(node.client_port)
                            exclude_ports.append(node.messaging_port)
                except:
                    logger.error('  Could not load port information of cluster {0}'.format(cluster_name))
        ports = System.get_free_ports(EtcdConfiguration.get('/ovs/framework/hosts/{0}/ports|arakoon'.format(node_name)), exclude_ports, 2, client)
        logger.debug('  Loaded free ports {0} based on existing clusters {1}'.format(ports, clusters))
        return ports

    @staticmethod
    def _destroy_node(config, node):
        """
        Cleans up a single node (remove services, directories and configuration files)
        """
        logger.debug('Destroy node {0} in cluster {1}'.format(node.ip, config.cluster_id))

        # Removes services for a cluster on a given node
        root_client = SSHClient(node.ip, username='root')
        ArakoonInstaller.stop(config.cluster_id, client=root_client)
        ArakoonInstaller.remove(config.cluster_id, client=root_client)

        # Cleans all directories on a given node
        for directory in [node.log_dir, node.tlog_dir, node.home]:
            root_client.dir_delete([directory])

        # Removes a configuration file from a node
        config.delete_config()
        logger.debug('Destroy node {0} in cluster {1} completed'.format(node.ip, config.cluster_id))

    @staticmethod
    def _deploy(config, offline_nodes=None):
        """
        Deploys a complete cluster: Distributing the configuration files, creating directories and services
        """
        logger.debug('Deploying cluster {0}'.format(config.cluster_id))
        if offline_nodes is None:
            offline_nodes = []
        for node in config.nodes:
            if node.ip in offline_nodes:
                continue
            logger.debug('  Deploying cluster {0} on {1}'.format(config.cluster_id, node.ip))
            root_client = SSHClient(node.ip, username='root')

            # Distributes a configuration file to all its nodes
            config.write_config()

            # Create dirs as root because mountpoint /mnt/cache1 is typically owned by root
            abs_paths = [node.log_dir, node.tlog_dir, node.home]
            root_client.dir_create(abs_paths)
            root_client.dir_chmod(abs_paths, 0755, recursive=True)
            root_client.dir_chown(abs_paths, 'ovs', 'ovs', recursive=True)

            # Creates services for/on all nodes in the config
            base_name = 'ovs-arakoon'
            target_name = 'ovs-arakoon-{0}'.format(config.cluster_id)
            ServiceManager.add_service(base_name, root_client,
                                       params={'CLUSTER': config.cluster_id,
                                               'NODE_ID': node.name,
                                               'CONFIG_PATH': ArakoonInstaller.ETCD_CONFIG_PATH.format(config.cluster_id)},
                                       target_name=target_name)
            logger.debug('  Deploying cluster {0} on {1} completed'.format(config.cluster_id, node.ip))

    @staticmethod
    def start(cluster_name, client):
        """
        Starts an arakoon cluster
        :param client: Client on which to start the service
        :param cluster_name: The name of the cluster service to start
        """
        if ServiceManager.has_service('arakoon-{0}'.format(cluster_name), client=client) is True and \
                ServiceManager.get_service_status('arakoon-{0}'.format(cluster_name), client=client) is False:
            ServiceManager.start_service('arakoon-{0}'.format(cluster_name), client=client)

    @staticmethod
    def stop(cluster_name, client):
        """
        Stops an arakoon service
        :param client: Client on which to stop the service
        :param cluster_name: The name of the cluster service to stop
        """
        if ServiceManager.has_service('arakoon-{0}'.format(cluster_name), client=client) is True and \
                ServiceManager.get_service_status('arakoon-{0}'.format(cluster_name), client=client) is True:
            ServiceManager.stop_service('arakoon-{0}'.format(cluster_name), client=client)

    @staticmethod
    def remove(cluster_name, client):
        """
        Removes an arakoon service
        :param client: Client on which to remove the service
        :param cluster_name: The name of the cluster service to remove
        """
        if ServiceManager.has_service('arakoon-{0}'.format(cluster_name), client=client) is True:
            ServiceManager.remove_service('arakoon-{0}'.format(cluster_name), client=client)

    @staticmethod
    def wait_for_cluster(cluster_name, sshclient):
        """
        Waits for an Arakoon cluster to be available (by sending a nop)
        :param sshclient: Client on which to wait for the cluster
        :param cluster_name: Name of the cluster to wait on
        """
        logger.debug('Waiting for cluster {0}'.format(cluster_name))
        from ovs.extensions.storage.persistentfactory import PersistentFactory
        with Remote(sshclient.ip, [PersistentFactory], 'ovs') as remote:
            client = remote.PersistentFactory.get_client()
            client.nop()
            logger.debug('Waiting for cluster {0}: available'.format(cluster_name))
            return True

    @staticmethod
    def restart_cluster(cluster_name, master_ip):
        """
        Execute a restart sequence (Executed after arakoon and/or alba package upgrade)
        :param master_ip: IP of one of the cluster nodes
        :param cluster_name: Name of the cluster to restart
        """
        logger.debug('Restart sequence for {0} via {1}'.format(cluster_name, master_ip))

        config = ArakoonClusterConfig(cluster_name)
        config.load_config()

        all_clients = [SSHClient(node.ip, username='root') for node in config.nodes]
        if len(config.nodes) <= 2:
            logger.debug('  Insufficient nodes in cluster {0}. Full restart'.format(cluster_name))
            for function in [ArakoonInstaller.stop, ArakoonInstaller.start]:
                for client in all_clients:
                    function(cluster_name, client)
            ArakoonInstaller.wait_for_cluster(cluster_name, all_clients[0])
        else:
            logger.debug('  Sufficient nodes in cluster {0}. Sequential restart'.format(cluster_name))
            for client in all_clients:
                ArakoonInstaller.stop(cluster_name, client)
                ArakoonInstaller.start(cluster_name, client)
                logger.debug('  Restarted node {0} on cluster {1}'.format(client.ip, cluster_name))
                ArakoonInstaller.wait_for_cluster(cluster_name, client)
        logger.debug('Restart sequence for {0} via {1} completed'.format(cluster_name, master_ip))

    @staticmethod
    def restart_cluster_add(cluster_name, current_ips, new_ip):
        """
        Execute a (re)start sequence after adding a new node to a cluster.
        :param new_ip: IP of the newly added node
        :param current_ips: IPs of the previous nodes
        :param cluster_name: Name of the cluster to restart
        """
        logger.debug('Restart sequence (add) for {0}'.format(cluster_name))
        logger.debug('Current ips: {0}'.format(', '.join(current_ips)))
        logger.debug('New ip: {0}'.format(new_ip))

        client = SSHClient(new_ip)
        config = ArakoonClusterConfig(cluster_name)
        config.load_config()

        if len(config.nodes) > 1:
            logger.debug('Catching up new node {0} for cluster {1}'.format(new_ip, cluster_name))
            node_name = [node.name for node in config.nodes if node.ip == new_ip][0]
<<<<<<< HEAD
            config_path = ArakoonInstaller.ETCD_CONFIG_PATH.format(cluster_name)
            client.run(ArakoonInstaller.ARAKOON_CATCHUP_COMMAND.format(node_name, config_path))
=======
            temp_filename = '/tmp/arakoon-{0}.ini'.format(cluster_name)
            contents = EtcdConfiguration.get(ArakoonInstaller.ETCD_CONFIG_KEY.format(cluster_name), raw=True)
            client.file_write(temp_filename, contents)
            client.run(ArakoonInstaller.ARAKOON_CATCHUP_COMMAND.format(node_name, temp_filename))
            client.file_delete(temp_filename)
>>>>>>> 9ecd316b
            logger.debug('Catching up new node {0} for cluster {1} completed'.format(new_ip, cluster_name))

        threshold = 2 if new_ip in current_ips else 1
        for ip in current_ips:
            if ip == new_ip:
                continue
            current_client = SSHClient(ip, username='root')
            ArakoonInstaller.stop(cluster_name, client=current_client)
            ArakoonInstaller.start(cluster_name, client=current_client)
            logger.debug('  Restarted node {0} for cluster {1}'.format(current_client.ip, cluster_name))
            if len(current_ips) > threshold:  # A two node cluster needs all nodes running
                ArakoonInstaller.wait_for_cluster(cluster_name, current_client)
        client = SSHClient(new_ip, username='root')
        ArakoonInstaller.start(cluster_name, client=client)
        ArakoonInstaller.wait_for_cluster(cluster_name, client)
        logger.debug('Started node {0} for cluster {1}'.format(new_ip, cluster_name))

    @staticmethod
    def restart_cluster_remove(cluster_name, remaining_ips):
        """
        Execute a restart sequence after removing a node from a cluster
        :param remaining_ips: IPs of the remaining nodes after shrink
        :param cluster_name: Name of the cluster to restart
        """
        logger.debug('Restart sequence (remove) for {0}'.format(cluster_name))
        logger.debug('Remaining ips: {0}'.format(', '.join(remaining_ips)))
        for ip in remaining_ips:
            client = SSHClient(ip, username='root')
            ArakoonInstaller.stop(cluster_name, client=client)
            ArakoonInstaller.start(cluster_name, client=client)
            logger.debug('  Restarted node {0} for cluster {1}'.format(client.ip, cluster_name))
            if len(remaining_ips) > 2:  # A two node cluster needs all nodes running
                ArakoonInstaller.wait_for_cluster(cluster_name, client)
        logger.debug('Restart sequence (remove) for {0} completed'.format(cluster_name))<|MERGE_RESOLUTION|>--- conflicted
+++ resolved
@@ -530,16 +530,8 @@
         if len(config.nodes) > 1:
             logger.debug('Catching up new node {0} for cluster {1}'.format(new_ip, cluster_name))
             node_name = [node.name for node in config.nodes if node.ip == new_ip][0]
-<<<<<<< HEAD
             config_path = ArakoonInstaller.ETCD_CONFIG_PATH.format(cluster_name)
             client.run(ArakoonInstaller.ARAKOON_CATCHUP_COMMAND.format(node_name, config_path))
-=======
-            temp_filename = '/tmp/arakoon-{0}.ini'.format(cluster_name)
-            contents = EtcdConfiguration.get(ArakoonInstaller.ETCD_CONFIG_KEY.format(cluster_name), raw=True)
-            client.file_write(temp_filename, contents)
-            client.run(ArakoonInstaller.ARAKOON_CATCHUP_COMMAND.format(node_name, temp_filename))
-            client.file_delete(temp_filename)
->>>>>>> 9ecd316b
             logger.debug('Catching up new node {0} for cluster {1} completed'.format(new_ip, cluster_name))
 
         threshold = 2 if new_ip in current_ips else 1
