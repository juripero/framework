--- conflicted
+++ resolved
@@ -64,35 +64,5 @@
                 except CalledProcessError:
                     logger.exception('Error clearing ARP cache')
 
-<<<<<<< HEAD
 if __name__ == '__main__':
-    HeartBeat.pulse()
-=======
-celery_path = OSManager.get_path('celery')
-worker_states = check_output("{0} inspect ping -b {1} --timeout=5 2> /dev/null | grep OK | perl -pe 's/\x1b\[[0-9;]*m//g' || true".format(celery_path, amqp), shell=True)
-domain = check_output("hostname -d", shell=True).strip()
-routers = StorageRouterList.get_storagerouters()
-for node in routers:
-    if node.heartbeats is None:
-        node.heartbeats = {}
-    for worker_state in worker_states.splitlines():
-        if re.match("^-> celery@{0}:".format(node.name), worker_state):
-            if re.match("^-> celery@{0}: OK$".format(node.name), worker_state):
-                node.heartbeats['celery'] = current_time
-                break
-            break
-        elif domain != '' and re.match("^-> celery@{0}.{1}: OK$".format(node.name, domain), worker_state):
-            node.heartbeats['celery'] = current_time
-            break
-    if node.machine_id == machine_id:
-        node.heartbeats['process'] = current_time
-    else:
-        try:
-            # check timeout of other nodes and clear arp cache
-            if node.heartbeats and 'process' in node.heartbeats:
-                if current_time - node.heartbeats['process'] >= ARP_TIMEOUT:
-                    check_output("/usr/sbin/arp -d {0}".format(node.name), shell=True)
-        except CalledProcessError:
-            logger.exception('Error clearing ARP cache')
-    node.save()
->>>>>>> 114c3214
+    HeartBeat.pulse()