--- conflicted
+++ resolved
@@ -548,7 +548,6 @@
         # Schedule a task to run after 60 seconds, re-schedule task if another identical task gets triggered
         if change is True:
             cache = VolatileFactory.get_client()
-<<<<<<< HEAD
             task_ids = cache.get(StorageRouterViewSet.DOMAIN_CHANGE_KEY)
             if task_ids:
                 for task_id in task_ids:
@@ -558,18 +557,6 @@
                         StorageDriverController.cluster_registry_checkup.s().apply_async(countdown=60).id]
             cache.set(StorageRouterViewSet.DOMAIN_CHANGE_KEY, task_ids, 600)  # Store the task ids
             storagerouter.invalidate_dynamics(['regular_domains', 'recovery_domains'])
-=======
-            task_id_domain = cache.get(StorageRouterViewSet.DOMAIN_CHANGE_KEY)
-            task_id_backup = cache.get(StorageRouterViewSet.RECOVERY_DOMAIN_CHANGE_KEY)
-            if task_id_domain:
-                revoke(task_id_domain)  # If key exists, task was already scheduled. If task is already running, the revoke message will be ignored
-            if task_id_backup:
-                revoke(task_id_backup)
-            async_mds_result = MDSServiceController.mds_checkup.s().apply_async(countdown=60)
-            async_dtl_result = VDiskController.dtl_checkup.s().apply_async(countdown=60)
-            cache.set(StorageRouterViewSet.DOMAIN_CHANGE_KEY, async_mds_result.id, 600)  # Store the task id
-            cache.set(StorageRouterViewSet.RECOVERY_DOMAIN_CHANGE_KEY, async_dtl_result.id, 600)  # Store the task id
-            storagerouter.invalidate_dynamics(['regular_domains', 'recovery_domains'])
 
     @link()
     @log()
@@ -607,5 +594,4 @@
             - packages that will be updated
             - prerequisites that have not been met
         """
-        return UpdateController.get_update_information_all.delay()
->>>>>>> c7a85f01
+        return UpdateController.get_update_information_all.delay()