<!--
Copyright 2014 Open vStorage NV

Licensed under the Apache License, Version 2.0 (the "License");
you may not use this file except in compliance with the License.
You may obtain a copy of the License at

    http://www.apache.org/licenses/LICENSE-2.0

Unless required by applicable law or agreed to in writing, software
distributed under the License is distributed on an "AS IS" BASIS,
WITHOUT WARRANTIES OR CONDITIONS OF ANY KIND, either express or implied.
See the License for the specific language governing permissions and
limitations under the License.
-->
<section data-bind="with: storageRouter()">
	<ol class="breadcrumb">
	    <li class="active" data-bind="text: name"></li>
	</ol>
    <div>
        <ul class="nav nav-tabs">
            <li class="active">
                <a href="#information" data-toggle="tab" >
                    <span class="fa" data-i18n="[html]ovs:icons.information"
                          data-bind="tooltip: 'ovs:generic.states.storagerouter.' + status(),
                                     style: { color: statusColor() }"></span>
                    <span style="padding-left: 5px;" data-bind="text: name, visible: name() !== undefined"></span>
                </a>
            </li>
        </ul>
        <div class="tab-content">
            <div class="tab-pane active" id="information" style="padding: 15px;">
                <table style="width: 100%;">
                    <thead>
                        <tr>
                            <th data-i18n="ovs:storagerouters.details" colspan="2"></th>
                            <th data-i18n="ovs:storagerouters.statistics" colspan="2"></th>
                        </tr>
                    </thead>
                    <tbody>
                        <tr>
                            <td style="width: 15%;" data-i18n="ovs:generic.ip"></td>
                            <td style="width: 35%;"><span data-bind="text: ipAddress"></span></td>
                            <td style="width: 15%;" data-i18n="ovs:generic.storeddata"></td>
                            <td style="width: 35%;"><span data-bind="text: storedData"></span></td>
                        </tr>
                        <tr>
                            <td data-i18n="ovs:generic.host"></td>
                            <td>
                                <span data-bind="lazyloader: { item: pMachine, loadedObservable: 'loaded', undefinedLoading: false }">
                                    <span data-part="lazy-entry" data-bind="text: item().name()"></span>
                                </span>
                            </td>
                            <td data-i18n="ovs:generic.cache"></td>
                            <td><span data-bind="text: cacheRatio"></span></td>
                        </tr>
                        <tr>
                            <td data-i18n="ovs:storagerouters.detail.hostip"></td>
                            <td>
                                <span data-bind="lazyloader: { item: pMachine, loadedObservable: 'loaded', undefinedLoading: false }">
                                    <span data-part="lazy-entry" data-bind="text: item().ipAddress()"></span>
                                </span>
                            </td>
                            <td data-i18n="ovs:generic.iops"></td>
                            <td><span data-bind="text: iops"></span></td>
                        </tr>
                        <tr>
                            <td data-i18n="ovs:generic.type"></td>
                            <td>
                                <span data-bind="lazyloader: { item: pMachine, loadedObservable: 'loaded', undefinedLoading: false }">
                                    <span data-part="lazy-entry" class="pointer"
                                          data-bind="text: $.t('ovs:generic.hypervisors.' + item().hvtype())"></span>
                                </span>
                            </td>
                            <td data-i18n="ovs:generic.readspeed"></td>
                            <td><span data-bind="text: readSpeed"></span></td>
                        </tr>
                        <tr>
                            <td data-i18n="ovs:generic.nrofvpools"></td>
                            <td><span data-bind="text: vPools().length"></span></td>
                            <td data-i18n="ovs:generic.writespeed"></td>
                            <td><span data-bind="text: writeSpeed"></span></td>
                        </tr>
                        <tr>
                            <td data-i18n="ovs:generic.nrofvmachines"></td>
                            <td><span data-bind="text: vMachines().length"></span></td>
                            <td colspan="2"></td>
                        </tr>
                        <tr>
                            <td data-i18n="ovs:generic.nrofvdisks"></td>
                            <td><span data-bind="text: vDisks().length"></span></td>
                            <td colspan="2"></td>
                        </tr>
                    </tbody>
                </table>
            </div>
        </div>
    </div>
    <div>
        <ul class="nav nav-tabs">
            <li class="active" data-bind="tooltip: 'ovs:generic.management', visible: $.inArray('manage', $root.shared.user.roles()) !== -1">
                <a href="#management" data-toggle="tab" class="fa" data-i18n="[html]ovs:icons.management"></a>
            </li>
            <li data-bind="tooltip: 'ovs:generic.disks', visible: $.inArray('manage', $root.shared.user.roles()) !== -1">
                <a href="#disks" data-toggle="tab" class="fa" data-i18n="[html]ovs:icons.disks"></a>
            </li>
        </ul>
        <div class="tab-content">
            <div class="tab-pane active" id="management" style="padding: 15px;" data-bind="visible: $.inArray('manage', $root.shared.user.roles()) !== -1">
                <table class="table table-noborder" style="width: 100%;">
                    <tbody>
                        <tr>
                            <td style="width: 90px; padding: 10px 0 20px 0;">
                                <button type="button" class="btn btn-lg" data-bind="enable: false">
                                    <span class="fa fa-1p5x" data-i18n="[html]ovs:icons.storageroutervpoollink"></span>
                                </button>
                            </td>
                            <td style="padding: 0 0 20px 0;">
                                <h4 data-i18n="ovs:storagerouters.detail.storageroutervpoollink"></h4>
                                <table class="table table-noborder table-hover table-condensed">
                                    <thead>
                                        <tr>
                                            <th style="width: 30px;">
                                                <span class="fa fa-spin" data-bind="visible: !$root.vPoolsLoaded()" data-i18n="[html]ovs:icons.loading"></span>
                                            </th>
                                            <th><span data-i18n="ovs:generic.vpool"></span></th>
                                            <th style="width: 125px;"><span data-i18n="ovs:generic.mgmtport"></span></th>
                                            <th style="width: 125px;"><span data-i18n="ovs:generic.xmlrpcport"></span></th>
                                            <th style="width: 125px;"><span data-i18n="ovs:generic.focport"></span></th>
                                            <th style="width: 125px;"><span data-i18n="ovs:generic.storageip"></span></th>
                                        </tr>
                                    </thead>
                                    <tbody>
                                        <!-- ko foreach: $root.vPools() -->
                                            <tr>
                                                <td>
                                                    <input type="checkbox" data-bind="attr: { id: 'vpool_' + guid() },
                                                                                      checked: $.inArray(guid(), $root.checkedVPoolGuids()) !== -1,
                                                                                      disable: true">
                                                </td>
                                                <td><span data-bind="text: name()"></span></td>
                                                <!-- ko foreach: $parents[0].storageDrivers() -->
                                                    <!-- ko if: $.inArray(guid(), $parent.storageDriverGuids()) !== -1 -->
                                                        <td><span data-bind="text: ports()[0]"></span></td>
                                                        <td><span data-bind="text: ports()[1]"></span></td>
                                                        <td><span data-bind="text: ports()[2]"></span></td>
                                                        <td><span data-bind="text: storageIP()"></span></td>
                                                    <!--/ko-->
                                                <!--/ko-->
                                            </tr>
                                        <!-- /ko -->
                                        <!-- ko if: $root.vPools().length === 0 -->
                                            <tr>
                                                <td colspan="6">
                                                    <i data-i18n="ovs:generic.noentries"></i>
                                                </td>
                                            </tr>
                                        <!-- /ko -->
                                    </tbody>
                                </table>
                                <button class="btn btn-default" data-bind="visible: false, click: $root.updateStorageRouterServing"
                                        style="margin-top: 10px;">
                                    <span data-i18n="ovs:storagerouters.detail.updateserving"></span>
                                </button>
                            </td>
                        </tr>
<<<<<<< HEAD
                        <tr>
                            <td style="width: 90px; padding: 10px 0 20px 0;">
                                <button type="button" class="btn btn-lg" data-bind="enable: false">
                                    <span class="fa fa-1p5x" data-i18n="[html]ovs:icons.logs"></span>
                                </button>
                            </td>
                            <td style="padding: 0 0 20px 0;">
                                <h4 data-i18n="ovs:storagerouters.detail.logging"></h4>
                                <p>
                                    <span data-i18n="ovs:storagerouters.detail.logginginfo1"></span>
                                    <a class="hand" data-bind="attr: { href: '/logging/index.html#/dashboard/file/logstash.json?query=host:' + name()  }"><span data-i18n="ovs:storagerouters.detail.logginginfo2"></span><i style="color: lightgrey; padding-left: 5px; padding-right: 5px;" class="fa" data-i18n="[html]ovs:icons.externallink"></i></a>
                                    <span data-i18n="ovs:storagerouters.detail.logginginfo3"></span>
                                </p>
=======
                    </tbody>
                </table>
            </div>
            <div class="tab-pane" id="disks" style="padding: 15px;" data-bind="visible: $.inArray('manage', $root.shared.user.roles()) !== -1">
                <table class="table table-noborder" style="width: 100%;">
                    <tbody>
                        <tr style="padding-bottom: 10px;">
                            <td style="width: 110px;">&nbsp;</td>
                            <td style="padding: 0;">
                                <h4 data-i18n="ovs:storagerouters.detail.disks.title"></h4>
>>>>>>> f9051848
                            </td>
                        </tr>
                        <!-- ko foreach: disks -->
                            <tr>
                                <td style="vertical-align: middle; padding: 0 0 15px 0;">
                                    /dev/<span data-bind="text: name"></span><br />
                                    <span data-bind="text: formattedSize"></span>
                                </td>
                                <td style="padding: 0 0 15px 0;">
                                    <div data-bind="disk: { disk: $data, width: 1000 }"></div>
                                </td>
                            </tr>
                        <!-- /ko -->
                    </tbody>
                </table>
            </div>
        </div>
    </div>
</section>
<|MERGE_RESOLUTION|>--- conflicted
+++ resolved
@@ -1,211 +1,195 @@
-<!--
-Copyright 2014 Open vStorage NV
-
-Licensed under the Apache License, Version 2.0 (the "License");
-you may not use this file except in compliance with the License.
-You may obtain a copy of the License at
-
-    http://www.apache.org/licenses/LICENSE-2.0
-
-Unless required by applicable law or agreed to in writing, software
-distributed under the License is distributed on an "AS IS" BASIS,
-WITHOUT WARRANTIES OR CONDITIONS OF ANY KIND, either express or implied.
-See the License for the specific language governing permissions and
-limitations under the License.
--->
-<section data-bind="with: storageRouter()">
-	<ol class="breadcrumb">
-	    <li class="active" data-bind="text: name"></li>
-	</ol>
-    <div>
-        <ul class="nav nav-tabs">
-            <li class="active">
-                <a href="#information" data-toggle="tab" >
-                    <span class="fa" data-i18n="[html]ovs:icons.information"
-                          data-bind="tooltip: 'ovs:generic.states.storagerouter.' + status(),
-                                     style: { color: statusColor() }"></span>
-                    <span style="padding-left: 5px;" data-bind="text: name, visible: name() !== undefined"></span>
-                </a>
-            </li>
-        </ul>
-        <div class="tab-content">
-            <div class="tab-pane active" id="information" style="padding: 15px;">
-                <table style="width: 100%;">
-                    <thead>
-                        <tr>
-                            <th data-i18n="ovs:storagerouters.details" colspan="2"></th>
-                            <th data-i18n="ovs:storagerouters.statistics" colspan="2"></th>
-                        </tr>
-                    </thead>
-                    <tbody>
-                        <tr>
-                            <td style="width: 15%;" data-i18n="ovs:generic.ip"></td>
-                            <td style="width: 35%;"><span data-bind="text: ipAddress"></span></td>
-                            <td style="width: 15%;" data-i18n="ovs:generic.storeddata"></td>
-                            <td style="width: 35%;"><span data-bind="text: storedData"></span></td>
-                        </tr>
-                        <tr>
-                            <td data-i18n="ovs:generic.host"></td>
-                            <td>
-                                <span data-bind="lazyloader: { item: pMachine, loadedObservable: 'loaded', undefinedLoading: false }">
-                                    <span data-part="lazy-entry" data-bind="text: item().name()"></span>
-                                </span>
-                            </td>
-                            <td data-i18n="ovs:generic.cache"></td>
-                            <td><span data-bind="text: cacheRatio"></span></td>
-                        </tr>
-                        <tr>
-                            <td data-i18n="ovs:storagerouters.detail.hostip"></td>
-                            <td>
-                                <span data-bind="lazyloader: { item: pMachine, loadedObservable: 'loaded', undefinedLoading: false }">
-                                    <span data-part="lazy-entry" data-bind="text: item().ipAddress()"></span>
-                                </span>
-                            </td>
-                            <td data-i18n="ovs:generic.iops"></td>
-                            <td><span data-bind="text: iops"></span></td>
-                        </tr>
-                        <tr>
-                            <td data-i18n="ovs:generic.type"></td>
-                            <td>
-                                <span data-bind="lazyloader: { item: pMachine, loadedObservable: 'loaded', undefinedLoading: false }">
-                                    <span data-part="lazy-entry" class="pointer"
-                                          data-bind="text: $.t('ovs:generic.hypervisors.' + item().hvtype())"></span>
-                                </span>
-                            </td>
-                            <td data-i18n="ovs:generic.readspeed"></td>
-                            <td><span data-bind="text: readSpeed"></span></td>
-                        </tr>
-                        <tr>
-                            <td data-i18n="ovs:generic.nrofvpools"></td>
-                            <td><span data-bind="text: vPools().length"></span></td>
-                            <td data-i18n="ovs:generic.writespeed"></td>
-                            <td><span data-bind="text: writeSpeed"></span></td>
-                        </tr>
-                        <tr>
-                            <td data-i18n="ovs:generic.nrofvmachines"></td>
-                            <td><span data-bind="text: vMachines().length"></span></td>
-                            <td colspan="2"></td>
-                        </tr>
-                        <tr>
-                            <td data-i18n="ovs:generic.nrofvdisks"></td>
-                            <td><span data-bind="text: vDisks().length"></span></td>
-                            <td colspan="2"></td>
-                        </tr>
-                    </tbody>
-                </table>
-            </div>
-        </div>
-    </div>
-    <div>
-        <ul class="nav nav-tabs">
-            <li class="active" data-bind="tooltip: 'ovs:generic.management', visible: $.inArray('manage', $root.shared.user.roles()) !== -1">
-                <a href="#management" data-toggle="tab" class="fa" data-i18n="[html]ovs:icons.management"></a>
-            </li>
-            <li data-bind="tooltip: 'ovs:generic.disks', visible: $.inArray('manage', $root.shared.user.roles()) !== -1">
-                <a href="#disks" data-toggle="tab" class="fa" data-i18n="[html]ovs:icons.disks"></a>
-            </li>
-        </ul>
-        <div class="tab-content">
-            <div class="tab-pane active" id="management" style="padding: 15px;" data-bind="visible: $.inArray('manage', $root.shared.user.roles()) !== -1">
-                <table class="table table-noborder" style="width: 100%;">
-                    <tbody>
-                        <tr>
-                            <td style="width: 90px; padding: 10px 0 20px 0;">
-                                <button type="button" class="btn btn-lg" data-bind="enable: false">
-                                    <span class="fa fa-1p5x" data-i18n="[html]ovs:icons.storageroutervpoollink"></span>
-                                </button>
-                            </td>
-                            <td style="padding: 0 0 20px 0;">
-                                <h4 data-i18n="ovs:storagerouters.detail.storageroutervpoollink"></h4>
-                                <table class="table table-noborder table-hover table-condensed">
-                                    <thead>
-                                        <tr>
-                                            <th style="width: 30px;">
-                                                <span class="fa fa-spin" data-bind="visible: !$root.vPoolsLoaded()" data-i18n="[html]ovs:icons.loading"></span>
-                                            </th>
-                                            <th><span data-i18n="ovs:generic.vpool"></span></th>
-                                            <th style="width: 125px;"><span data-i18n="ovs:generic.mgmtport"></span></th>
-                                            <th style="width: 125px;"><span data-i18n="ovs:generic.xmlrpcport"></span></th>
-                                            <th style="width: 125px;"><span data-i18n="ovs:generic.focport"></span></th>
-                                            <th style="width: 125px;"><span data-i18n="ovs:generic.storageip"></span></th>
-                                        </tr>
-                                    </thead>
-                                    <tbody>
-                                        <!-- ko foreach: $root.vPools() -->
-                                            <tr>
-                                                <td>
-                                                    <input type="checkbox" data-bind="attr: { id: 'vpool_' + guid() },
-                                                                                      checked: $.inArray(guid(), $root.checkedVPoolGuids()) !== -1,
-                                                                                      disable: true">
-                                                </td>
-                                                <td><span data-bind="text: name()"></span></td>
-                                                <!-- ko foreach: $parents[0].storageDrivers() -->
-                                                    <!-- ko if: $.inArray(guid(), $parent.storageDriverGuids()) !== -1 -->
-                                                        <td><span data-bind="text: ports()[0]"></span></td>
-                                                        <td><span data-bind="text: ports()[1]"></span></td>
-                                                        <td><span data-bind="text: ports()[2]"></span></td>
-                                                        <td><span data-bind="text: storageIP()"></span></td>
-                                                    <!--/ko-->
-                                                <!--/ko-->
-                                            </tr>
-                                        <!-- /ko -->
-                                        <!-- ko if: $root.vPools().length === 0 -->
-                                            <tr>
-                                                <td colspan="6">
-                                                    <i data-i18n="ovs:generic.noentries"></i>
-                                                </td>
-                                            </tr>
-                                        <!-- /ko -->
-                                    </tbody>
-                                </table>
-                                <button class="btn btn-default" data-bind="visible: false, click: $root.updateStorageRouterServing"
-                                        style="margin-top: 10px;">
-                                    <span data-i18n="ovs:storagerouters.detail.updateserving"></span>
-                                </button>
-                            </td>
-                        </tr>
-<<<<<<< HEAD
-                        <tr>
-                            <td style="width: 90px; padding: 10px 0 20px 0;">
-                                <button type="button" class="btn btn-lg" data-bind="enable: false">
-                                    <span class="fa fa-1p5x" data-i18n="[html]ovs:icons.logs"></span>
-                                </button>
-                            </td>
-                            <td style="padding: 0 0 20px 0;">
-                                <h4 data-i18n="ovs:storagerouters.detail.logging"></h4>
-                                <p>
-                                    <span data-i18n="ovs:storagerouters.detail.logginginfo1"></span>
-                                    <a class="hand" data-bind="attr: { href: '/logging/index.html#/dashboard/file/logstash.json?query=host:' + name()  }"><span data-i18n="ovs:storagerouters.detail.logginginfo2"></span><i style="color: lightgrey; padding-left: 5px; padding-right: 5px;" class="fa" data-i18n="[html]ovs:icons.externallink"></i></a>
-                                    <span data-i18n="ovs:storagerouters.detail.logginginfo3"></span>
-                                </p>
-=======
-                    </tbody>
-                </table>
-            </div>
-            <div class="tab-pane" id="disks" style="padding: 15px;" data-bind="visible: $.inArray('manage', $root.shared.user.roles()) !== -1">
-                <table class="table table-noborder" style="width: 100%;">
-                    <tbody>
-                        <tr style="padding-bottom: 10px;">
-                            <td style="width: 110px;">&nbsp;</td>
-                            <td style="padding: 0;">
-                                <h4 data-i18n="ovs:storagerouters.detail.disks.title"></h4>
->>>>>>> f9051848
-                            </td>
-                        </tr>
-                        <!-- ko foreach: disks -->
-                            <tr>
-                                <td style="vertical-align: middle; padding: 0 0 15px 0;">
-                                    /dev/<span data-bind="text: name"></span><br />
-                                    <span data-bind="text: formattedSize"></span>
-                                </td>
-                                <td style="padding: 0 0 15px 0;">
-                                    <div data-bind="disk: { disk: $data, width: 1000 }"></div>
-                                </td>
-                            </tr>
-                        <!-- /ko -->
-                    </tbody>
-                </table>
-            </div>
-        </div>
-    </div>
-</section>
+<!--
+Copyright 2014 Open vStorage NV
+
+Licensed under the Apache License, Version 2.0 (the "License");
+you may not use this file except in compliance with the License.
+You may obtain a copy of the License at
+
+    http://www.apache.org/licenses/LICENSE-2.0
+
+Unless required by applicable law or agreed to in writing, software
+distributed under the License is distributed on an "AS IS" BASIS,
+WITHOUT WARRANTIES OR CONDITIONS OF ANY KIND, either express or implied.
+See the License for the specific language governing permissions and
+limitations under the License.
+-->
+<section data-bind="with: storageRouter()">
+	<ol class="breadcrumb">
+	    <li class="active" data-bind="text: name"></li>
+	</ol>
+    <div>
+        <ul class="nav nav-tabs">
+            <li class="active">
+                <a href="#information" data-toggle="tab" >
+                    <span class="fa" data-i18n="[html]ovs:icons.information"
+                          data-bind="tooltip: 'ovs:generic.states.storagerouter.' + status(),
+                                     style: { color: statusColor() }"></span>
+                    <span style="padding-left: 5px;" data-bind="text: name, visible: name() !== undefined"></span>
+                </a>
+            </li>
+        </ul>
+        <div class="tab-content">
+            <div class="tab-pane active" id="information" style="padding: 15px;">
+                <table style="width: 100%;">
+                    <thead>
+                        <tr>
+                            <th data-i18n="ovs:storagerouters.details" colspan="2"></th>
+                            <th data-i18n="ovs:storagerouters.statistics" colspan="2"></th>
+                        </tr>
+                    </thead>
+                    <tbody>
+                        <tr>
+                            <td style="width: 15%;" data-i18n="ovs:generic.ip"></td>
+                            <td style="width: 35%;"><span data-bind="text: ipAddress"></span></td>
+                            <td style="width: 15%;" data-i18n="ovs:generic.storeddata"></td>
+                            <td style="width: 35%;"><span data-bind="text: storedData"></span></td>
+                        </tr>
+                        <tr>
+                            <td data-i18n="ovs:generic.host"></td>
+                            <td>
+                                <span data-bind="lazyloader: { item: pMachine, loadedObservable: 'loaded', undefinedLoading: false }">
+                                    <span data-part="lazy-entry" data-bind="text: item().name()"></span>
+                                </span>
+                            </td>
+                            <td data-i18n="ovs:generic.cache"></td>
+                            <td><span data-bind="text: cacheRatio"></span></td>
+                        </tr>
+                        <tr>
+                            <td data-i18n="ovs:storagerouters.detail.hostip"></td>
+                            <td>
+                                <span data-bind="lazyloader: { item: pMachine, loadedObservable: 'loaded', undefinedLoading: false }">
+                                    <span data-part="lazy-entry" data-bind="text: item().ipAddress()"></span>
+                                </span>
+                            </td>
+                            <td data-i18n="ovs:generic.iops"></td>
+                            <td><span data-bind="text: iops"></span></td>
+                        </tr>
+                        <tr>
+                            <td data-i18n="ovs:generic.type"></td>
+                            <td>
+                                <span data-bind="lazyloader: { item: pMachine, loadedObservable: 'loaded', undefinedLoading: false }">
+                                    <span data-part="lazy-entry" class="pointer"
+                                          data-bind="text: $.t('ovs:generic.hypervisors.' + item().hvtype())"></span>
+                                </span>
+                            </td>
+                            <td data-i18n="ovs:generic.readspeed"></td>
+                            <td><span data-bind="text: readSpeed"></span></td>
+                        </tr>
+                        <tr>
+                            <td data-i18n="ovs:generic.nrofvpools"></td>
+                            <td><span data-bind="text: vPools().length"></span></td>
+                            <td data-i18n="ovs:generic.writespeed"></td>
+                            <td><span data-bind="text: writeSpeed"></span></td>
+                        </tr>
+                        <tr>
+                            <td data-i18n="ovs:generic.nrofvmachines"></td>
+                            <td><span data-bind="text: vMachines().length"></span></td>
+                            <td colspan="2"></td>
+                        </tr>
+                        <tr>
+                            <td data-i18n="ovs:generic.nrofvdisks"></td>
+                            <td><span data-bind="text: vDisks().length"></span></td>
+                            <td colspan="2"></td>
+                        </tr>
+                    </tbody>
+                </table>
+            </div>
+        </div>
+    </div>
+    <div>
+        <ul class="nav nav-tabs">
+            <li class="active" data-bind="tooltip: 'ovs:generic.management', visible: $.inArray('manage', $root.shared.user.roles()) !== -1">
+                <a href="#management" data-toggle="tab" class="fa" data-i18n="[html]ovs:icons.management"></a>
+            </li>
+            <li data-bind="tooltip: 'ovs:generic.disks', visible: $.inArray('manage', $root.shared.user.roles()) !== -1">
+                <a href="#disks" data-toggle="tab" class="fa" data-i18n="[html]ovs:icons.disks"></a>
+            </li>
+        </ul>
+        <div class="tab-content">
+            <div class="tab-pane active" id="management" style="padding: 15px;" data-bind="visible: $.inArray('manage', $root.shared.user.roles()) !== -1">
+                <table class="table table-noborder" style="width: 100%;">
+                    <tbody>
+                        <tr>
+                            <td style="width: 90px; vertical-align: middle; padding: 0 0 20px 0;">
+                                <button type="button" class="btn btn-lg" data-bind="enable: false">
+                                    <span class="fa fa-1p5x" data-i18n="[html]ovs:icons.storageroutervpoollink"></span>
+                                </button>
+                            </td>
+                            <td style="padding: 0 0 20px 0;">
+                                <h4 data-i18n="ovs:storagerouters.detail.storageroutervpoollink"></h4>
+                                <table class="table table-noborder table-hover table-condensed">
+                                    <thead>
+                                        <tr>
+                                            <th style="width: 30px;">
+                                                <span class="fa fa-spin" data-bind="visible: !$root.vPoolsLoaded()" data-i18n="[html]ovs:icons.loading"></span>
+                                            </th>
+                                            <th><span data-i18n="ovs:generic.vpool"></span></th>
+                                            <th style="width: 125px;"><span data-i18n="ovs:generic.mgmtport"></span></th>
+                                            <th style="width: 125px;"><span data-i18n="ovs:generic.xmlrpcport"></span></th>
+                                            <th style="width: 125px;"><span data-i18n="ovs:generic.focport"></span></th>
+                                            <th style="width: 125px;"><span data-i18n="ovs:generic.storageip"></span></th>
+                                        </tr>
+                                    </thead>
+                                    <tbody>
+                                        <!-- ko foreach: $root.vPools() -->
+                                            <tr>
+                                                <td>
+                                                    <input type="checkbox" data-bind="attr: { id: 'vpool_' + guid() },
+                                                                                      checked: $.inArray(guid(), $root.checkedVPoolGuids()) !== -1,
+                                                                                      disable: true">
+                                                </td>
+                                                <td><span data-bind="text: name()"></span></td>
+                                                <!-- ko foreach: $parents[0].storageDrivers() -->
+                                                    <!-- ko if: $.inArray(guid(), $parent.storageDriverGuids()) !== -1 -->
+                                                        <td><span data-bind="text: ports()[0]"></span></td>
+                                                        <td><span data-bind="text: ports()[1]"></span></td>
+                                                        <td><span data-bind="text: ports()[2]"></span></td>
+                                                        <td><span data-bind="text: storageIP()"></span></td>
+                                                    <!--/ko-->
+                                                <!--/ko-->
+                                            </tr>
+                                        <!-- /ko -->
+                                        <!-- ko if: $root.vPools().length === 0 -->
+                                            <tr>
+                                                <td colspan="6">
+                                                    <i data-i18n="ovs:generic.noentries"></i>
+                                                </td>
+                                            </tr>
+                                        <!-- /ko -->
+                                    </tbody>
+                                </table>
+                                <button class="btn btn-default" data-bind="visible: false, click: $root.updateStorageRouterServing"
+                                        style="margin-top: 10px;">
+                                    <span data-i18n="ovs:storagerouters.detail.updateserving"></span>
+                                </button>
+                            </td>
+                        </tr>
+                    </tbody>
+                </table>
+            </div>
+            <div class="tab-pane" id="disks" style="padding: 15px;" data-bind="visible: $.inArray('manage', $root.shared.user.roles()) !== -1">
+                <table class="table table-noborder" style="width: 100%;">
+                    <tbody>
+                        <tr style="padding-bottom: 10px;">
+                            <td style="width: 110px;">&nbsp;</td>
+                            <td style="padding: 0;">
+                                <h4 data-i18n="ovs:storagerouters.detail.disks.title"></h4>
+                            </td>
+                        </tr>
+                        <!-- ko foreach: disks -->
+                            <tr>
+                                <td style="vertical-align: middle; padding: 0 0 15px 0;">
+                                    /dev/<span data-bind="text: name"></span><br />
+                                    <span data-bind="text: formattedSize"></span>
+                                </td>
+                                <td style="padding: 0 0 15px 0;">
+                                    <div data-bind="disk: { disk: $data, width: 1000 }"></div>
+                                </td>
+                            </tr>
+                        <!-- /ko -->
+                    </tbody>
+                </table>
+            </div>
+        </div>
+    </div>
+</section>