// Copyright 2014 Open vStorage NV
//
// Licensed under the Apache License, Version 2.0 (the "License");
// you may not use this file except in compliance with the License.
// You may obtain a copy of the License at
//
//     http://www.apache.org/licenses/LICENSE-2.0
//
// Unless required by applicable law or agreed to in writing, software
// distributed under the License is distributed on an "AS IS" BASIS,
// WITHOUT WARRANTIES OR CONDITIONS OF ANY KIND, either express or implied.
// See the License for the specific language governing permissions and
// limitations under the License.
/*global define */
define([
    'jquery', 'knockout',
    'ovs/generic', 'ovs/api',
    'viewmodels/containers/backendtype', 'viewmodels/containers/vdisk', 'viewmodels/containers/vmachine'
], function($, ko, generic, api, BackendType, VDisk, VMachine) {
    "use strict";
    return function(guid) {
        var self = this;

        // Handles
        self.loadHandle          = undefined;
        self.diskHandle          = undefined;
        self.machineHandle       = undefined;
        self.storageRouterHandle = undefined;

        // Observables
        self.loading            = ko.observable(false);
        self.loaded             = ko.observable(false);
        self.guid               = ko.observable(guid);
        self.name               = ko.observable();
        self.configuration      = ko.observable();
        self._configuration     = ko.observable();
        self.size               = ko.observable().extend({ smooth: {} }).extend({ format: generic.formatBytes });
        self.iops               = ko.observable().extend({ smooth: {} }).extend({ format: generic.formatNumber });
        self.storedData         = ko.observable().extend({ smooth: {} }).extend({ format: generic.formatBytes });
        self.cacheHits          = ko.observable().extend({ smooth: {} }).extend({ format: generic.formatNumber });
        self.cacheMisses        = ko.observable().extend({ smooth: {} }).extend({ format: generic.formatNumber });
        self.readSpeed          = ko.observable().extend({ smooth: {} }).extend({ format: generic.formatSpeed });
        self.writeSpeed         = ko.observable().extend({ smooth: {} }).extend({ format: generic.formatSpeed });
        self.backendWriteSpeed  = ko.observable().extend({ smooth: {} }).extend({ format: generic.formatSpeed });
        self.backendReadSpeed   = ko.observable().extend({ smooth: {} }).extend({ format: generic.formatSpeed });
        self.backendWritten     = ko.observable().extend({ smooth: {} }).extend({ format: generic.formatBytes });
        self.backendRead        = ko.observable().extend({ smooth: {} }).extend({ format: generic.formatBytes });
        self.bandwidthSaved     = ko.observable().extend({ smooth: {} }).extend({ format: generic.formatBytes });
        self.backendTypeGuid    = ko.observable();
        self.backendType        = ko.observable();
        self.backendConnection  = ko.observable();
        self.backendLogin       = ko.observable();
        self.vDisks             = ko.observableArray([]);
        self.vMachines          = ko.observableArray([]);
        self.storageRouterGuids = ko.observableArray([]);
        self.storageDriverGuids = ko.observableArray([]);
        self.cacheStrategies    = ko.observableArray([undefined, { name: 'onread' }, { name: 'onwrite' }, { name: 'none' }]);
        self.hasFOC             = ko.observableArray([undefined, { value: true }, { value: false }]);

        // Computed
        self.cacheRatio = ko.computed(function() {
            var total = (self.cacheHits.raw() || 0) + (self.cacheMisses.raw() || 0);
            if (total === 0) {
                total = 1;
            }
            return generic.formatRatio((self.cacheHits.raw() || 0) / total * 100);
        });
        self.bandwidth = ko.computed(function() {
            var total = (self.readSpeed.raw() || 0) + (self.writeSpeed.raw() || 0);
            return generic.formatSpeed(total);
        });
        self.configIops = ko.computed({
            read: function() {
                if (self._configuration() !== undefined && self._configuration().hasOwnProperty('iops')) {
                    return self._configuration().iops;
                }
                return undefined;
            },
            write: function(value) {
                var target = self._configuration();
                if (value === '') {
                    delete target.iops;
                } else {
                    target.iops = parseInt(value, 10);
                    if (isNaN(target.iops)) {
                        delete target.iops;
                    }
                }
                self._configuration(target);
            }
        }).extend({ notify: 'always' });
        self.configCacheStrategy = ko.computed({
            read: function() {
                if (self._configuration() !== undefined && self._configuration().hasOwnProperty('cache_strategy')) {
                    return { name: self._configuration().cache_strategy };
                }
                return undefined;
            },
            write: function(value) {
                var target = self._configuration();
                if (value === undefined) {
                    delete target.cache_strategy;
                } else {
                    target.cache_strategy = value.name;
                }
                self._configuration(target);
            }
        });
        self.configCacheSize = ko.computed({
            read: function() {
                if (self._configuration() !== undefined && self._configuration().hasOwnProperty('cache_size')) {
                    return self._configuration().cache_size;
                }
                return undefined;
            },
            write: function(value) {
                var target = self._configuration();
                if (value === '') {
                    delete target.cache_size;
                } else {
                    target.cache_size = parseInt(value, 10);
                    if (isNaN(target.cache_size)) {
                        delete target.cache_size;
                    }
                }
                self._configuration(target);
            }
        }).extend({ notify: 'always' });
        self.configFoc = ko.computed({
            read: function() {
                if (self._configuration() !== undefined && self._configuration().hasOwnProperty('foc')) {
                    return { value: self._configuration().foc };
                }
                return undefined;
            },
            write: function(value) {
                var target = self._configuration();
                if (value === undefined) {
                    delete target.foc;
                } else {
                    target.foc = value.value;
                }
                self._configuration(target);
            }
        });
        self.configChanged = ko.computed(function() {
            var changed = false;
            if (self._configuration() !== undefined && self.configuration() !== undefined) {
                $.each(['iops', 'cache_strategy', 'cache_size', 'foc'], function (i, key) {
                    if (self._configuration()[key] !== self.configuration()[key]) {
                        changed = true;
                        return false;
                    }
                });
            }
            return changed;
        });

        // Functions
        self.fillData = function(data, options) {
            options = options || {};
            generic.trySet(self.name, data, 'name');
            generic.trySet(self.storedData, data, 'stored_data');
            generic.trySet(self.size, data, 'size');
            generic.trySet(self.backendConnection, data, 'connection');
            generic.trySet(self.backendLogin, data, 'login');
<<<<<<< HEAD
            if (data.hasOwnProperty('configuration')) {
                if (self._configuration() === undefined) {
                    self._configuration($.extend({}, data.configuration));
                }
                if (self.configuration() === undefined) {
                    self.configuration($.extend({}, data.configuration));
                }
                var target = self._configuration();
                generic.merge(self.configuration(), data.configuration, target, ['iops', 'cache_strategy', 'cache_size', 'foc']);
                self._configuration(target);
                self.configuration($.extend({}, data.configuration));
            }
            if (data.hasOwnProperty('type')) {
                self.backendType(data.type);
=======
            if (data.hasOwnProperty('backend_type_guid')) {
                self.backendTypeGuid(data.backend_type_guid);
>>>>>>> f9051848
            } else {
                self.backendTypeGuid(undefined);
            }
            if (data.hasOwnProperty('vdisks_guids') && !generic.tryGet(options, 'skipDisks', false)) {
                generic.crossFiller(
                    data.vdisks_guids, self.vDisks,
                    function(guid) {
                        return new VDisk(guid);
                    }, 'guid'
                );
            }
            generic.trySet(self.storageDriverGuids, data, 'storagedrivers_guids');
            if (data.hasOwnProperty('statistics')) {
                var stats = data.statistics;
                self.iops(stats.operations_ps);
                self.cacheHits(stats.cache_hits_ps);
                self.cacheMisses(stats.cache_misses_ps);
                self.readSpeed(stats.data_read_ps);
                self.writeSpeed(stats.data_written_ps);
                self.backendWritten(stats.backend_data_written);
                self.backendRead(stats.backend_data_read);
                self.bandwidthSaved(Math.max(0, stats.data_read - stats.backend_data_read));
                self.backendReadSpeed(stats.backend_data_read_ps);
                self.backendWriteSpeed(stats.backend_data_written_ps);
            }

            self.loaded(true);
            self.loading(false);
        };
        self.load = function(contents, options) {
            options = options || {};
            self.loading(true);
            return $.Deferred(function(deferred) {
                var calls = [
                    $.Deferred(function(mainDeferred) {
                        if (generic.xhrCompleted(self.loadHandle)) {
                            var listOptions = {};
                            if (contents !== undefined) {
                                listOptions.contents = contents;
                            }
                            self.loadHandle = api.get('vpools/' + self.guid(), { queryparams: listOptions })
                                .done(function(data) {
                                    self.fillData(data, options);
                                    mainDeferred.resolve();
                                })
                                .fail(mainDeferred.reject);
                        } else {
                            mainDeferred.resolve();
                        }
                    }).promise(),
                    $.Deferred(function(machineDeferred) {
                        if (generic.xhrCompleted(self.machineHandle)) {
                            var options = {
                                sort: 'name',
                                vpoolguid: self.guid(),
                                contents: ''
                            };
                            self.machineHandle = api.get('vmachines', { queryparams: options })
                                .done(function(data) {
                                    var guids = [], vmdata = {};
                                    $.each(data.data, function(index, item) {
                                        guids.push(item.guid);
                                        vmdata[item.guid] = item;
                                    });
                                    generic.crossFiller(
                                        guids, self.vMachines,
                                        function(guid) {
                                            var vmachine = new VMachine(guid);
                                            if ($.inArray(guid, guids) !== -1) {
                                                vmachine.fillData(vmdata[guid]);
                                            }
                                            vmachine.loading(true);
                                            return vmachine;
                                        }, 'guid'
                                    );
                                    machineDeferred.resolve();
                                })
                                .fail(machineDeferred.reject);
                        } else {
                            machineDeferred.resolve();
                        }
                    }).promise()];
                $.when.apply($, calls)
                    .done(function() {
                        self.loaded(true);
                        deferred.resolve();
                    })
                    .fail(deferred.reject)
                    .always(function() {
                        self.loading(false);
                    });
            }).promise();
        };
        self.loadStorageRouters = function() {
            return $.Deferred(function(deferred) {
                if (generic.xhrCompleted(self.storageRouterHandle)) {
                    self.storageRouterHandle = api.get('vpools/' + self.guid() + '/storagerouters')
                        .done(function(data) {
                            self.storageRouterGuids(data.data);
                            deferred.resolve();
                        })
                        .fail(deferred.reject);
                } else {
                    deferred.resolve();
                }
            }).promise();
        };
        self.loadBackendType = function(refresh) {
            refresh = !!refresh;
            return $.Deferred(function(deferred) {
                if (self.backendTypeGuid() !== undefined) {
                    if (self.backendType() === undefined || self.backendTypeGuid() !== self.backendType().guid()) {
                        var backendType = new BackendType(self.backendTypeGuid());
                        backendType.load()
                            .then(deferred.resolve)
                            .fail(deferred.reject);
                        self.backendType(backendType);
                    } else if (refresh) {
                        self.backendType().load()
                            .then(deferred.resolve)
                            .fail(deferred.reject);
                    }
                } else {
                    self.backendType(undefined);
                    deferred.resolve();
                }
            }).promise();
        };
    };
});<|MERGE_RESOLUTION|>--- conflicted
+++ resolved
@@ -164,7 +164,6 @@
             generic.trySet(self.size, data, 'size');
             generic.trySet(self.backendConnection, data, 'connection');
             generic.trySet(self.backendLogin, data, 'login');
-<<<<<<< HEAD
             if (data.hasOwnProperty('configuration')) {
                 if (self._configuration() === undefined) {
                     self._configuration($.extend({}, data.configuration));
@@ -177,12 +176,8 @@
                 self._configuration(target);
                 self.configuration($.extend({}, data.configuration));
             }
-            if (data.hasOwnProperty('type')) {
-                self.backendType(data.type);
-=======
             if (data.hasOwnProperty('backend_type_guid')) {
                 self.backendTypeGuid(data.backend_type_guid);
->>>>>>> f9051848
             } else {
                 self.backendTypeGuid(undefined);
             }
@@ -194,7 +189,9 @@
                     }, 'guid'
                 );
             }
-            generic.trySet(self.storageDriverGuids, data, 'storagedrivers_guids');
+            if (data.hasOwnProperty('storagedrivers_guids')) {
+                self.storageDriverGuids(data.storagedrivers_guids);
+            }
             if (data.hasOwnProperty('statistics')) {
                 var stats = data.statistics;
                 self.iops(stats.operations_ps);
