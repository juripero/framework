--- conflicted
+++ resolved
@@ -34,36 +34,20 @@
         self.vpool         = ko.observable();
 
         // Observables
-<<<<<<< HEAD
-        self.loading           = ko.observable(false);
-        self.loaded            = ko.observable(false);
-        self.guid              = ko.observable(guid);
-        self.name              = ko.observable();
-        self.order             = ko.observable(0);
-        self.snapshots         = ko.observableArray([]);
-        self.oldConfiguration  = ko.observable();
-        self.newConfiguration  = ko.observable();
-        self.size              = ko.observable().extend({ smooth: {} }).extend({ format: generic.formatBytes });
-        self.storedData        = ko.observable().extend({ smooth: {} }).extend({ format: generic.formatBytes });
-        self.cacheHits         = ko.observable().extend({ smooth: {} }).extend({ format: generic.formatNumber });
-        self.cacheMisses       = ko.observable().extend({ smooth: {} }).extend({ format: generic.formatNumber });
-        self.iops              = ko.observable().extend({ smooth: {} }).extend({ format: generic.formatNumber });
-        self.readSpeed         = ko.observable().extend({ smooth: {} }).extend({ format: generic.formatSpeed });
-        self.writeSpeed        = ko.observable().extend({ smooth: {} }).extend({ format: generic.formatSpeed });
-        self.backendWritten    = ko.observable().extend({ smooth: {} }).extend({ format: generic.formatBytes });
-        self.backendRead       = ko.observable().extend({ smooth: {} }).extend({ format: generic.formatBytes });
-        self.bandwidthSaved    = ko.observable().extend({ smooth: {} }).extend({ format: generic.formatBytes });
-        self.namespace         = ko.observable();
-        self.storageRouterGuid = ko.observable();
-        self.vpoolGuid         = ko.observable();
-        self.vMachineGuid      = ko.observable();
-        self.dtlMode           = ko.observable();
-        self.cacheStrategies   = ko.observableArray([undefined, { name: 'onread' }, { name: 'onwrite' }, { name: 'none' }]);
+        self.loading             = ko.observable(false);
+        self.loaded              = ko.observable(false);
+        self.guid                = ko.observable(guid);
+        self.name                = ko.observable();
+        self.order               = ko.observable(0);
+        self.snapshots           = ko.observableArray([]);name: 'none' }]);
         self.dtlModes          = ko.observableArray([undefined, { name: 'nosync' }, { name: 'async' }, { name: 'sync' }]);
         self.dedupeModes       = ko.observableArray([undefined, { name: 'dedupe' }, { name: 'nondedupe' }]);
         self.dtlOptions        = ko.observableArray([undefined, { value: true }, { value: false }]);
         self.scoSizes          = ko.observableArray([undefined, 4, 8, 16, 32, 64, 128]);
-=======
+        self.dtlModes          = ko.observableArray([undefined, { name: 'nosync' }, { name: 'async' }, { name: 'sync' }]);
+        self.dedupeModes       = ko.observableArray([undefined, { name: 'dedupe' }, { name: 'nondedupe' }]);
+        self.dtlOptions        = ko.observableArray([undefined, { value: true }, { value: false }]);
+        self.scoSizes          = ko.observableArray([undefined, 4, 8, 16, 32, 64, 128]);
         self.loading             = ko.observable(false);
         self.loaded              = ko.observable(false);
         self.guid                = ko.observable(guid);
@@ -73,7 +57,7 @@
         self.parentConfiguration = ko.observable();
         self.oldConfiguration    = ko.observable();
         self.size                = ko.observable().extend({ smooth: {} }).extend({ format: generic.formatBytes });
-        self.storedData          = ko.observable().extend({ smooth: {} }).extend({ format: generic.formatBytes });
+        self.storedData          = ko.observable().extend({ smoodtl).extend     ({ format: generic.formatBytes });
         self.cacheHits           = ko.observable().extend({ smooth: {} }).extend({ format: generic.formatNumber });
         self.cacheMisses         = ko.observable().extend({ smooth: {} }).extend({ format: generic.formatNumber });
         self.iops                = ko.observable().extend({ smooth: {} }).extend({ format: generic.formatNumber });
@@ -99,7 +83,6 @@
         self.dtlModes            = ko.observableArray(['no_sync', 'a_sync', 'sync']);
         self.dedupeModes         = ko.observableArray([{name: 'dedupe', disabled: false}, {name: 'non_dedupe', disabled: false}]);
         self.scoSizes            = ko.observableArray([4, 8, 16, 32, 64, 128]);
->>>>>>> d067f403
 
         // Computed
         self.cacheRatio = ko.computed(function() {
@@ -116,37 +99,46 @@
             read: function() {
                 return {sco_size: self.scoSize(),
                         dtl_mode: self.dtlMode(),
-                        dtl_enabled: self.dtlEnabled(),
-                        dedupe_mode: self.dedupeMode() !== undefined ? self.dedupeMode().name : undefined,
-                        write_buffer: self.writeBuffer(),
-                        dtl_location: self.dtlLocation(),
-                        cache_strategy: self.cacheStrategy(),
-                        readcache_limit: self.readCacheLimit() || null}
-            },
-            write: function(configData) {
-                self.writeBuffer(Math.round(configData.write_buffer));
-                self.scoSize(configData.sco_size);
-                self.dtlMode(configData.dtl_mode);
-                self.dedupeMode({name: configData.dedupe_mode, disabled: false});
-                self.dtlLocation(configData.dtl_location);
-                self.cacheStrategy(configData.cache_strategy);
-                self.readCacheLimit(configData.readcache_limit);
-            }
-        });
-        self.scoSize.subscribe(function(size) {
-            if (size < 128) {
-                self.writeBuffer.min = 128;
-            } else {
-                self.writeBuffer.min = 256;
-            }
-            self.writeBuffer(self.writeBuffer());
-        });
-        self.configChanged = ko.computed(function() {
+              self.configChanged = ko.computed(function() {
             var changed = false;
             if (self.oldConfiguration() !== undefined) {
                 $.each(self.oldConfiguration(), function (key, i) {
                     if (!self.configuration().hasOwnProperty(key)) {
                         changed = true;
+                        return false;
+                    }
+                    if (self.configuration()[key] !== self.oldConfiguration()[key]) {
+                        changed = true;
+                        return false;
+                    }
+                });
+            }
+            return changed;
+        });
+        write: function(value) {
+                var target = self.newConfiguration();
+                if (value === '') {
+                    target.write_buffer = null;
+                } else {
+                    target.write_buffer = parseInt(value, 10);
+                    if (isNaN(target.write_buffer)) {
+                        delete target.write_buffer;
+                    } else if (target.write_buffer === 0) {
+                        target.write_buffer = null;
+                    }
+                }
+                self.newConfiguration(target);
+            }
+        }).extend({ notify: 'always' });
+                var target = self.newConfiguration();
+                if (value === '') {
+                    target.write_buffer = null;
+                } else {
+                   key)) {
+                        changed = true;
+                        return false;
+                    }
+                    if (s                        changed = true;
                         return false;
                     }
                     if (self.configuration()[key] !== self.oldConfiguration()[key]) {
@@ -164,17 +156,38 @@
             generic.trySet(self.order, data, 'order');
             if (data.hasOwnProperty('snapshots')) {
                 var snapshots = [];
-                $.each(data.snapshots, function(index, snapshot) {
-                    if (snapshot.in_backend) {
-                        snapshots.push(snapshot);
-                    }
-                });
-                self.snapshots(snapshots);
-            }
-            generic.trySet(self.size, data, 'size');
-            generic.trySet(self.vpoolGuid, data, 'vpool_guid');
-            generic.trySet(self.vMachineGuid, data, 'vmachine_guid');
-            generic.trySet(self.storageRouterGuid, data, 'storagerouter_guid');
+                $.each(da self.snapshots.sort(function(a, b) {
+                // Sorting based on newest first
+                return b.timestamp - a.timestamp;
+            });
+
+            self.loaded(true);
+            self.loading(false);
+ self.load = function() {
+                   return $.Deferred(function(deferred) {
+                self.loading(true);
+                if (generic.xhrCompleted(self.loadHandle)) {
+                    self.loadHandle = api.get('vdisks/' + self.guid())
+                        .done(function(data) {
+                            self.fillData(data);
+                            deferred.resolve();
+                        })
+                        .fail(deferred.reject)
+                        .always(function() {
+                            self.loading(false);
+                        });
+                } else {
+                    deferred.reject();
+                }
+            }).promise();
+        };
+        };     generic.merge(self.oldConfiguration(), data.con                    self.oldConfiguration($.extend({}, data.configuration));
+                }
+                var target = self.newConfiguration();
+                generic.merge(self.oldConfiguration(), data.configuration, target, self.configurableStorageDriverAttrs);
+                self.newConfiguration(target);
+                self.oldConfiguration($.extend({}, data.configuration));
+            }
             if (data.hasOwnProperty('info')) {
                 self.storedData(data.info.stored);
                 self.dtlMode(data.info.dtl_mode.toLowerCase() || 'unknown');
