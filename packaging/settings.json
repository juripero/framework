--- conflicted
+++ resolved
@@ -5,10 +5,6 @@
     "source_contents": "--transform 's,^,{0}-{1}/,' scripts/install scripts/system config ovs webapps *.txt",
     "version": {
         "major": 2,
-<<<<<<< HEAD
         "minor": 8
-=======
-        "minor": 7
->>>>>>> 87e8881f
     }
 }