--- conflicted
+++ resolved
@@ -101,9 +101,6 @@
 
         package_name = settings.get('packaging', 'package_name')
         package_path = SourceCollector.package_path.format(settings.get('packaging', 'working_dir'), package_name)
-<<<<<<< HEAD
-        releasename = settings.get('version', 'releasename').lower()
-=======
 
         # Get release name from the repo code settings.cfg not master settings.cfg
         repo_path_code = SourceCollector.repo_path_code.format(settings.get('packaging', 'working_dir'), settings.get('packaging', 'package_name'))
@@ -111,7 +108,6 @@
         code_settings = RawConfigParser()
         code_settings.read(filename)
         releasename = code_settings.get('version', 'releasename').lower()
->>>>>>> a0735884
         target, version_string, _ = source_metadata
 
         user = "upload"
